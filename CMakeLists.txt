# Copyright (c) 2016 PaddlePaddle Authors. All Rights Reserved.
#
# Licensed under the Apache License, Version 2.0 (the "License");
# you may not use this file except in compliance with the License.
# You may obtain a copy of the License at
#
# http://www.apache.org/licenses/LICENSE-2.0
#
# Unless required by applicable law or agreed to in writing, software
# distributed under the License is distributed on an "AS IS" BASIS,
# WITHOUT WARRANTIES OR CONDITIONS OF ANY KIND, either express or implied.
# See the License for the specific language governing permissions and
# limitations under the License

cmake_minimum_required(VERSION 3.0)
set(CMAKE_MODULE_PATH ${CMAKE_MODULE_PATH} "${CMAKE_CURRENT_SOURCE_DIR}/cmake")
set(PADDLE_SOURCE_DIR ${CMAKE_CURRENT_SOURCE_DIR})
set(PADDLE_BINARY_DIR ${CMAKE_CURRENT_BINARY_DIR})

include(system)

project(paddle CXX C)
message(STATUS "CXX compiler: ${CMAKE_CXX_COMPILER}, version: "
        "${CMAKE_CXX_COMPILER_ID} ${CMAKE_CXX_COMPILER_VERSION}")
message(STATUS "C compiler: ${CMAKE_C_COMPILER}, version: "
        "${CMAKE_C_COMPILER_ID} ${CMAKE_C_COMPILER_VERSION}")
if(WIN32)
    set(CMAKE_STATIC_LIBRARY_PREFIX lib)
<<<<<<< HEAD
    add_definitions("/DGOOGLE_GLOG_DLL_DECL=")
    set(CMAKE_C_FLAGS_DEBUG   "${CMAKE_C_FLAGS_DEBUG} /bigobj /MTd")
    set(CMAKE_C_FLAGS_RELEASE  "${CMAKE_C_FLAGS_RELEASE} /bigobj /MT")
    set(CMAKE_CXX_FLAGS_DEBUG  "${CMAKE_CXX_FLAGS_DEBUG} /bigobj /MTd")
    set(CMAKE_CXX_FLAGS_RELEASE   "${CMAKE_CXX_FLAGS_RELEASE} /bigobj /MT")
=======
>>>>>>> abe20923
endif(WIN32)

if(NOT CMAKE_CROSSCOMPILING)
    find_package(CUDA QUIET)
endif(NOT CMAKE_CROSSCOMPILING)
find_package(Git REQUIRED)
find_package(Threads REQUIRED)

include(simd)

################################ Configurations #######################################
option(WITH_GPU         "Compile PaddlePaddle with NVIDIA GPU"          ${CUDA_FOUND})
option(WITH_AMD_GPU     "Compile PaddlePaddle with AMD GPU"             OFF)
option(WITH_AVX         "Compile PaddlePaddle with AVX intrinsics"      ${AVX_FOUND})
option(WITH_MKL         "Compile PaddlePaddle with MKL support."        ${AVX_FOUND})
option(WITH_DSO         "Compile PaddlePaddle with dynamic linked CUDA" ON)
option(WITH_TESTING     "Compile PaddlePaddle with unit testing"        OFF)
option(WITH_SWIG_PY     "Compile PaddlePaddle with inference api"       ON)
option(WITH_PYTHON      "Compile PaddlePaddle with python interpreter"  ON)
option(WITH_DOUBLE      "Compile PaddlePaddle with double precision"    OFF)
option(WITH_RDMA        "Compile PaddlePaddle with RDMA support"        OFF)
option(WITH_TIMER       "Compile PaddlePaddle with stats timer"         OFF)
option(WITH_PROFILER    "Compile PaddlePaddle with GPU profiler"        OFF)
option(WITH_DOC         "Compile PaddlePaddle with documentation"       OFF)
option(WITH_COVERAGE    "Compile PaddlePaddle with code coverage"       OFF)
option(COVERALLS_UPLOAD "Package code coverage data to coveralls"       OFF)
option(ON_TRAVIS        "Exclude special unit test on Travis CI"        OFF)
option(WITH_C_API       "Compile PaddlePaddle with C-API(Prediction)"   OFF)
option(WITH_FLUID_ONLY  "Compile PaddlePaddle fluid only"               OFF)
option(WITH_GOLANG      "Compile PaddlePaddle with GOLANG"              OFF)
option(GLIDE_INSTALL    "Download and install go dependencies "         ON)
option(USE_NNPACK       "Compile PaddlePaddle with NNPACK library"      OFF)
option(WITH_DISTRIBUTE  "Compile with distributed support"              OFF)
option(USE_EIGEN_FOR_BLAS   "Use matrix multiplication in Eigen"        OFF)
option(EIGEN_USE_THREADS "Compile with multi-threaded Eigen"            OFF)
option(WITH_ARM_FP16    "Use half precision support on armv8.2-a cpu"   OFF)
option(WITH_CONTRIB     "Compile the third-party contributation"        OFF)
option(REPLACE_ENFORCE_GLOG "Replace PADDLE_ENFORCE with glog/CHECK for better debug." OFF)
option(WITH_ANAKIN      "Compile with Anakin library"                   OFF)
option(WITH_GRPC     "Use grpc as the default rpc framework"            ${WITH_DISTRIBUTE})
option(WITH_BRPC_RDMA     "Use brpc rdma as the rpc protocal"           OFF)
option(ON_INFER         "Turn on inference optimization."               OFF)
option(WITH_INFERENCE_API_TEST   "Test fluid inference high-level api interface"  OFF)
option(WITH_SYSTEM_BLAS   "Use system blas library"           OFF)
option(PY_VERSION       "Compile PaddlePaddle with python3 support"     ${PY_VERSION})
option(WITH_FAST_MATH   "Make use of fast math library, might affect the precision to some extent" ON)
option(WITH_PREBUILD_OPENBLAS "Make use of the pre-built openblas library"                         ${WIN32})

# PY_VERSION
if(NOT PY_VERSION)
  set(PY_VERSION 2.7)
endif()
set(PYBIND11_PYTHON_VERSION ${PY_VERSION})

# CMAKE_BUILD_TYPE
if(NOT CMAKE_BUILD_TYPE)
    set(CMAKE_BUILD_TYPE "RelWithDebInfo" CACHE STRING
      "Choose the type of build, options are: Debug Release RelWithDebInfo MinSizeRel"
      FORCE)
endif()

if(ANDROID OR IOS)
    if(ANDROID)
        if(${CMAKE_SYSTEM_VERSION} VERSION_LESS "16")
            message(FATAL_ERROR "Unsupport standalone toolchains with Android API level lower than 16")
        endif()
    endif()

    set(WITH_GPU OFF CACHE STRING
        "Disable GPU when cross-compiling for Android and iOS" FORCE)
    set(WITH_AVX OFF CACHE STRING
        "Disable AVX when cross-compiling for Android and iOS" FORCE)
    set(WITH_PYTHON OFF CACHE STRING
        "Disable PYTHON when cross-compiling for Android and iOS" FORCE)
    set(WITH_RDMA OFF CACHE STRING
        "Disable RDMA when cross-compiling for Android and iOS" FORCE)
    set(WITH_MKL OFF CACHE STRING
        "Disable MKL when cross-compiling for Android and iOS" FORCE)
    set(WITH_GOLANG OFF CACHE STRING
        "Disable golang when cross-compiling for Android and iOS" FORCE)

    # Compile PaddlePaddle mobile inference library
    if (NOT WITH_C_API)
        set(WITH_C_API ON CACHE STRING
            "Always compile the C_API when cross-compiling for Android and iOS" FORCE)
    endif()
    set(MOBILE_INFERENCE ON)
    add_definitions(-DPADDLE_MOBILE_INFERENCE)
endif()

if (APPLE OR WIN32)
    set(WITH_MKL OFF CACHE STRING
        "Disable MKL for building on mac and windows" FORCE)
endif()

set(THIRD_PARTY_PATH "${CMAKE_BINARY_DIR}/third_party" CACHE STRING
  "A path setting third party libraries download & build directories.")

set(FLUID_INSTALL_DIR "${CMAKE_BINARY_DIR}/fluid_install_dir" CACHE STRING
  "A path setting fluid shared and static libraries")

set(FLUID_INFERENCE_INSTALL_DIR "${CMAKE_BINARY_DIR}/fluid_inference_install_dir" CACHE STRING
  "A path setting fluid inference shared and static libraries")

if (WITH_C_API AND WITH_PYTHON)
  message(WARNING "It is suggest not embedded a python interpreter in Paddle "
    "when using C-API. It will give an unpredictable behavior when using a "
    "different Python interpreter from compiling.")
endif()

if (WITH_C_API)
  set(WITH_FLUID_ONLY OFF CACHE STRING "Disable install fluid when compile the C_API" FORCE)
endif()

if(MOBILE_INFERENCE)
    set(THIRD_PARTY_BUILD_TYPE MinSizeRel)
else()
    set(THIRD_PARTY_BUILD_TYPE Release)
endif()

set(WITH_MKLML ${WITH_MKL})
if (NOT DEFINED WITH_MKLDNN)
    if (WITH_MKL AND AVX2_FOUND)
        set(WITH_MKLDNN ON)
    else()
        message(STATUS "Do not have AVX2 intrinsics and disabled MKL-DNN")
        set(WITH_MKLDNN OFF)
    endif()
endif()

if (REPLACE_ENFORCE_GLOG)
  add_definitions("-DREPLACE_ENFORCE_GLOG")
endif()
########################################################################################

include(external/mklml)     # download mklml package
include(external/xbyak)     # download xbyak package
include(external/libxsmm)   # download, build, install libxsmm
include(external/zlib)      # download, build, install zlib
include(external/gflags)    # download, build, install gflags
include(external/glog)      # download, build, install glog
include(external/gtest)     # download, build, install gtest
include(external/protobuf)  # download, build, install protobuf
include(external/python)    # download, build, install python
include(external/openblas)  # download, build, install openblas
include(external/mkldnn)    # download, build, install mkldnn
include(external/swig)      # download, build, install swig
include(external/boost)     # download boost
include(external/any)       # download libn::any
include(external/eigen)     # download eigen3
include(external/pybind11)  # download pybind11
include(external/cares)
include(external/cub)
include(external/xxhash)    # download xxhash

if (NOT WIN32)
# there is no official support of snappystream, warpctc, nccl, cupti in windows
include(external/snappy)    # download snappy
include(external/snappystream) # download snappystream
include(external/warpctc)   # download, build, install warpctc
include(cupti)
endif (NOT WIN32)

if(WITH_DISTRIBUTE)
    if(WITH_GRPC)
        include(external/grpc)
        message(STATUS "Use grpc framework.")
    else()
        message(STATUS "Use brpc framework.")
        include(external/leveldb)
        include(external/brpc)
    endif()
endif()

if(WITH_BRPC_RDMA)
    message(STATUS "Use brpc with rdma.")
    if(WITH_GRPC)
        message(FATAL_ERROR "Can't use grpc with brpc rdma.")
    endif()
    if(NOT WITH_DISTRIBUTE)
        message(FATAL_ERROR "Can't use brpc rdma in no distribute env.")
    endif()
endif()


include(external/threadpool)
include(flags)              # set paddle compile flags
include(cudnn)              # set cudnn libraries, must before configure
include(configure)          # add paddle env configuration

if(WITH_GPU)
    include(cuda)
    include(tensorrt)
endif()
if(WITH_MKL OR WITH_MKLML)
    include(external/anakin)
elseif()
    set(WITH_ANAKIN OFF CACHE STRING "Anakin is used in MKL only now." FORCE)
endif()

include(generic)            # simplify cmake module
include(package)            # set paddle packages
include(ccache)             # set ccache for compilation
include(util)               # set unittest and link libs
include(rdma)               # set rdma libraries
include(version)            # set PADDLE_VERSION
include(coveralls)          # set code coverage
include(inference_lib)      # add paddle fluid inference libraries


include_directories("${PADDLE_SOURCE_DIR}")
include_directories("${PADDLE_SOURCE_DIR}/paddle/legacy/cuda/include")
include_directories("${CMAKE_CURRENT_BINARY_DIR}/proto")
include_directories("${CMAKE_CURRENT_BINARY_DIR}/go/pserver/client/c")

set(EXTERNAL_LIBS
    gflags
    glog
    ${CBLAS_LIBRARIES}
    protobuf
    zlib
    ${PYTHON_LIBRARIES}
)

if(WITH_AMD_GPU)
    find_package(HIP)
    include(hip)
endif(WITH_AMD_GPU)

if(WITH_MKLML)
    list(APPEND EXTERNAL_LIBS ${MKLML_IOMP_LIB})
endif()

if(WITH_LIBXSMM)
    list(APPEND EXTERNAL_LIBS ${LIBXSMM_LIBS})
endif()

if(WITH_MKLDNN)
    list(APPEND EXTERNAL_LIBS ${MKLDNN_LIB})
endif()

if(USE_NNPACK)
    include(external/nnpack)
    list(APPEND EXTERNAL_LIBS ${NNPACK_LIBS})
endif(USE_NNPACK)

add_subdirectory(proto)

if(NOT MOBILE_INFERENCE AND NOT WITH_FLUID_ONLY)
    # "add_subdirectory(go)" should be placed after the following loine,
    # because it depends on paddle/optimizer.
    add_subdirectory(paddle/legacy/optimizer)
endif()

# "add_subdirectory(paddle)" and "add_subdirectory(python)" should be
# placed after this block, because they depends on it.
if(WITH_GOLANG)
    enable_language(Go)
    add_subdirectory(go)
endif(WITH_GOLANG)

set(PADDLE_PYTHON_BUILD_DIR "${CMAKE_CURRENT_BINARY_DIR}/python/build")

set(CMAKE_CXX_FLAGS_RELWITHDEBINFO "-O3 -g -DNDEBUG")
set(CMAKE_C_FLAGS_RELWITHDEBINFO "-O3 -g -DNDEBUG")

add_subdirectory(paddle)
if(WITH_PYTHON)
    add_subdirectory(python)
endif()

if(WITH_DOC)
    find_package(Sphinx REQUIRED)
    find_python_module(recommonmark REQUIRED)
    add_subdirectory(doc)
endif()

if (ON_INFER)
    message(STATUS "On inference mode, will take place some specific optimization.")
    add_definitions(-DPADDLE_ON_INFERENCE)
else()
    #TODO(luotao), combine this warning with `make inference_lib_dist` command.
    message(WARNING "On inference mode, will take place some specific optimization. Turn on the ON_INFER flag when building inference_lib only.")
endif()<|MERGE_RESOLUTION|>--- conflicted
+++ resolved
@@ -26,14 +26,11 @@
         "${CMAKE_C_COMPILER_ID} ${CMAKE_C_COMPILER_VERSION}")
 if(WIN32)
     set(CMAKE_STATIC_LIBRARY_PREFIX lib)
-<<<<<<< HEAD
     add_definitions("/DGOOGLE_GLOG_DLL_DECL=")
     set(CMAKE_C_FLAGS_DEBUG   "${CMAKE_C_FLAGS_DEBUG} /bigobj /MTd")
     set(CMAKE_C_FLAGS_RELEASE  "${CMAKE_C_FLAGS_RELEASE} /bigobj /MT")
     set(CMAKE_CXX_FLAGS_DEBUG  "${CMAKE_CXX_FLAGS_DEBUG} /bigobj /MTd")
     set(CMAKE_CXX_FLAGS_RELEASE   "${CMAKE_CXX_FLAGS_RELEASE} /bigobj /MT")
-=======
->>>>>>> abe20923
 endif(WIN32)
 
 if(NOT CMAKE_CROSSCOMPILING)
