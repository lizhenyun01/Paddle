--- conflicted
+++ resolved
@@ -102,18 +102,6 @@
 
 class CTRReader : public framework::FileReader {
  public:
-<<<<<<< HEAD
-  CTRReader(const std::shared_ptr<LoDTensorBlockingQueue>& queue,
-            int thread_num, const DataDesc& data_desc)
-      : data_desc_(data_desc) {
-    PADDLE_ENFORCE_GT(thread_num, 0, "thread num should be larger then 0!");
-    PADDLE_ENFORCE(queue != nullptr, "LoDTensorBlockingQueue must not be null");
-    PADDLE_ENFORCE_GT(data_desc_.file_names_.size(), 0,
-                      "file list should not be empty");
-    thread_num_ = data_desc_.file_names_.size() > thread_num
-                      ? thread_num
-                      : data_desc_.file_names_.size();
-=======
   explicit CTRReader(const std::shared_ptr<LoDTensorBlockingQueue>& queue,
                      int batch_size, size_t thread_num,
                      const std::vector<std::string>& slots,
@@ -123,7 +111,6 @@
     PADDLE_ENFORCE(queue != nullptr, "LoDTensorBlockingQueue must not be null");
     PADDLE_ENFORCE_GT(file_list.size(), 0, "file list should not be empty");
     thread_num_ = std::min<size_t>(file_list_.size(), thread_num);
->>>>>>> 7b73fc9e
     queue_ = queue;
     SplitFiles();
     for (size_t i = 0; i < thread_num_; ++i) {
@@ -165,17 +152,10 @@
     queue_->ReOpen();
     VLOG(3) << "reopen success";
     VLOG(3) << "thread_num " << thread_num_;
-<<<<<<< HEAD
     for (int thread_id = 0; thread_id < thread_num_; thread_id++) {
       read_threads_.emplace_back(new std::thread(
-          std::bind(&ReadThread, file_groups_[thread_id], data_desc_, thread_id,
+          std::bind(&ReadThread, file_groups_[thread_id], data_desc_, static_cast<int>(thread_id),
                     &read_thread_status_, queue_)));
-=======
-    for (size_t thread_id = 0; thread_id < thread_num_; thread_id++) {
-      read_threads_.emplace_back(new std::thread(std::bind(
-          &ReadThread, file_groups_[thread_id], slots_, batch_size_,
-          static_cast<int>(thread_id), &read_thread_status_, queue_)));
->>>>>>> 7b73fc9e
     }
     monitor_thread_.reset(new std::thread(
         std::bind(&MonitorThread, &read_thread_status_, queue_)));
