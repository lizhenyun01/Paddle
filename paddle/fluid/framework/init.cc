--- conflicted
+++ resolved
@@ -32,10 +32,9 @@
 std::once_flag gflags_init_flag;
 std::once_flag p2p_init_flag;
 
-<<<<<<< HEAD
 using paddle::platform::DeviceContextPool;
 
-void Init(std::vector<std::string> &argv) {
+void Init(std::vector<std::string> argv) {
   InitGflags(argv);
   // init devices
   std::vector<int> devices;
@@ -47,10 +46,7 @@
   InitDevices(FLAGS_init_p2p, devices);
 }
 
-void InitGflags(std::vector<std::string> &argv) {
-=======
 void InitGflags(std::vector<std::string> argv) {
->>>>>>> 576b9fdd
   std::call_once(gflags_init_flag, [&]() {
     argv.push_back("dummy");
     int argc = argv.size();
