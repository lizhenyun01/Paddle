/* Copyright (c) 2016 PaddlePaddle Authors. All Rights Reserved.

Licensed under the Apache License, Version 2.0 (the "License");
you may not use this file except in compliance with the License.
You may obtain a copy of the License at

    http://www.apache.org/licenses/LICENSE-2.0

Unless required by applicable law or agreed to in writing, software
distributed under the License is distributed on an "AS IS" BASIS,
WITHOUT WARRANTIES OR CONDITIONS OF ANY KIND, either express or implied.
See the License for the specific language governing permissions and
limitations under the License. */

#include <gflags/gflags.h>
#include <glog/logging.h>

#include <algorithm>

#include "paddle/fluid/framework/data_transform.h"
#include "paddle/fluid/framework/executor.h"
#include "paddle/fluid/framework/lod_tensor.h"
#include "paddle/fluid/framework/operator.h"
#include "paddle/fluid/framework/shape_inference.h"
#include "paddle/fluid/framework/transfer_scope_cache.h"
#include "paddle/fluid/framework/var_type.h"
#include "paddle/fluid/platform/profiler.h"

DECLARE_bool(benchmark);
DEFINE_bool(check_nan_inf, false,
            "Checking whether operator produce NAN/INF or not. It will be "
            "extremely slow so please use this flag wisely.");

namespace paddle {
namespace framework {

std::vector<std::tuple<platform::Place, LibraryType>> kKernelPriority = {
    std::make_tuple(platform::CUDAPlace(0), LibraryType::kCUDNN),
    std::make_tuple(platform::CUDAPlace(0), LibraryType::kPlain),
    std::make_tuple(platform::CPUPlace(), LibraryType::kMKLDNN),
    std::make_tuple(platform::CPUPlace(), LibraryType::kPlain),
};

proto::VarType::Type GetDataTypeOfVar(const Variable* var) {
  if (var->IsType<framework::LoDTensor>()) {
    return framework::ToDataType(var->Get<framework::LoDTensor>().type());
  } else if (var->IsType<framework::SelectedRows>()) {
    return framework::ToDataType(
        var->Get<framework::SelectedRows>().value().type());
  } else {
    PADDLE_THROW("Var should be LoDTensor or SelectedRows");
  }
}

static DDim GetDims(const Scope& scope, const std::string& name,
                    bool get_actual_dim = false) {
  Variable* var = scope.FindVar(name);
  if (var == nullptr) {
    return DDim({-1});
  }

  if (var->IsType<LoDTensor>()) {
    const LoDTensor& tensor = var->Get<LoDTensor>();
    if (UNLIKELY(!tensor.IsInitialized())) {
      return DDim({-1});
    }
    return tensor.dims();
  } else if (var->IsType<SelectedRows>()) {
    if (get_actual_dim) {
      return var->Get<SelectedRows>().value().dims();
    } else {
      return var->Get<SelectedRows>().GetCompleteDims();
    }
  } else {
    return DDim({-1});
  }
}

static bool VarInited(const Scope& scope, const std::string& name) {
  Variable* var = scope.FindVar(name);
  if (var == nullptr) return false;
  return var->IsInitialized();
}

static std::string GetDtype(const Scope& scope, const std::string& name) {
  Variable* var = scope.FindVar(name);
  if (var == nullptr) {
    return "";
  }

  if (var->IsType<LoDTensor>()) {
    const LoDTensor& tensor = var->Get<LoDTensor>();
    if (UNLIKELY(!tensor.IsInitialized())) {
      return "";
    }
    return DataTypeToString(ToDataType(tensor.type()));
  } else if (var->IsType<SelectedRows>()) {
    auto tensor = var->Get<SelectedRows>().value();
    if (UNLIKELY(!tensor.IsInitialized())) {
      return "uninited";
    } else {
      return DataTypeToString(ToDataType(tensor.type()));
    }
  } else {
    return "";
  }
}

static int GetRowSize(const Scope& scope, const std::string& name) {
  Variable* var = scope.FindVar(name);
  if (var == nullptr) {
    return -1;
  }

  if (var->IsType<SelectedRows>()) {
    return var->Get<SelectedRows>().rows().size();
  }

  return -1;
}

static LoD GetLoD(const Scope& scope, const std::string& name) {
  Variable* var = scope.FindVar(name);
  auto default_lod = LoD({{}});

  if (var == nullptr) {
    return default_lod;
  }

  if (var->IsType<LoDTensor>()) {
    const LoDTensor& tensor = var->Get<LoDTensor>();
    if (UNLIKELY(!tensor.IsInitialized())) {
      return default_lod;
    }
    return tensor.lod();
  } else {
    return default_lod;
  }
}

void OperatorBase::Run(const Scope& scope, const platform::Place& place) {
  VLOG(4) << place << " " << DebugStringEx(&scope);
  if (platform::is_gpu_place(place)) {
#ifndef PADDLE_WITH_CUDA
    PADDLE_THROW("Cannot run operator on place %s", place);
#else
    auto dev_id = boost::get<platform::CUDAPlace>(place).device;
    platform::SetDeviceId(dev_id);
#endif
  }

  // The profile has a process-wide mutex, results in serious performance issue
  // in concurrency scenerio. Here use an `if` to fix this issue.
  // Please not remove the `if`, ask @Superjomn if there are any concern.
  if (platform::IsProfileEnabled()) {
    platform::DeviceContextPool& pool = platform::DeviceContextPool::Instance();
    platform::RecordEvent record_event(Type(), pool.Get(place));
    RunImpl(scope, place);
  } else {
    RunImpl(scope, place);
  }
  VLOG(3) << place << " " << DebugStringEx(&scope);
}

bool OperatorBase::HasInputs(const std::string& name) const {
  if (inputs_.find(name) != inputs_.end()) {
    return true;
  } else {
    return false;
  }
}

std::string OperatorBase::Input(const std::string& name) const {
  auto& ins = Inputs(name);
  PADDLE_ENFORCE_LE(ins.size(), 1UL,
                    "Operator %s's input %s should contain only one variable.",
                    type_, name);
  return ins.empty() ? kEmptyVarName : ins[0];
}

const std::vector<std::string>& OperatorBase::Inputs(
    const std::string& name) const {
  auto it = inputs_.find(name);
  PADDLE_ENFORCE(it != inputs_.end(), "Operator %s does not have the input %s.",
                 type_, name);
  return it->second;
}

bool OperatorBase::HasOutputs(const std::string& name) const {
  if (outputs_.find(name) != outputs_.end()) {
    return true;
  } else {
    return false;
  }
}

std::string OperatorBase::Output(const std::string& name) const {
  auto& outs = Outputs(name);
  PADDLE_ENFORCE_LE(outs.size(), 1UL,
                    "Operator %s's output %s should contain only one variable.",
                    type_, name);
  return outs.empty() ? kEmptyVarName : outs[0];
}

const std::vector<std::string>& OperatorBase::Outputs(
    const std::string& name) const {
  auto it = outputs_.find(name);
  PADDLE_ENFORCE(it != outputs_.end(),
                 "Operator %s does not have an output called %s.", type_, name);
  return it->second;
}

std::string OperatorBase::DebugStringEx(const Scope* scope) const {
  std::stringstream ss;
  ss << "Op(" << type_ << "), inputs:{";
  for (auto it = inputs_.begin(); it != inputs_.end();) {
    auto& input = *it;
    ss << input.first << "[";
    for (size_t i = 0; i < input.second.size(); ++i) {
      auto var_name = input.second[i];
      ss << var_name;
      if (scope) {
        if (!VarInited(*scope, var_name)) {
          ss << "[uninited]";
        } else {
          int row_size = GetRowSize(*scope, var_name);
          if (row_size >= 0) {
            ss << "[row_size=" << row_size << "]";
          }
          std::string dtype = GetDtype(*scope, var_name);
          ss << ":" << dtype;
          ss << "[" << GetDims(*scope, var_name, true) << "]";
          ss << "(" << GetLoD(*scope, var_name) << ")";
        }
      }
      if (i != input.second.size() - 1) {
        ss << ", ";
      }
    }
    ss << "]";
    ++it;
    if (it != inputs_.end()) {
      ss << ", ";
    }
  }
  ss << "}, outputs:{";
  for (auto it = outputs_.begin(); it != outputs_.end();) {
    auto& output = *it;
    ss << output.first << "[";
    for (size_t i = 0; i < output.second.size(); ++i) {
      auto var_name = output.second[i];
      ss << var_name;
      if (scope) {
        if (!VarInited(*scope, var_name)) {
          ss << "[uninited]";
        } else {
          int row_size = GetRowSize(*scope, output.second[i]);
          if (row_size >= 0) {
            ss << "[row_size=" << row_size << "]";
          }
          std::string dtype = GetDtype(*scope, output.second[i]);
          ss << ":" << dtype;
          ss << "[" << GetDims(*scope, var_name, true) << "]";
          ss << "(" << GetLoD(*scope, var_name) << ")";
        }
      }
      if (i != output.second.size() - 1) {
        ss << ", ";
      }
    }
    ss << "]";
    ++it;
    if (it != outputs_.end()) {
      ss << ", ";
    }
  }
  ss << "}.";
  return ss.str();
}

OperatorBase::OperatorBase(const std::string& type,
                           const VariableNameMap& inputs,
                           const VariableNameMap& outputs,
                           const AttributeMap& attrs)
    : type_(type), inputs_(inputs), outputs_(outputs), attrs_(attrs) {
  GenerateTemporaryNames();
  CheckAllInputOutputSet();
}

std::vector<std::string> OperatorBase::InputVars() const {
  std::vector<std::string> ret_val;
  for (auto& o : inputs_) {
    ret_val.reserve(ret_val.size() + o.second.size());
    ret_val.insert(ret_val.end(), o.second.begin(), o.second.end());
  }
  return ret_val;
}

std::vector<std::string> OperatorBase::OutputVars(bool has_intermediate) const {
  std::vector<std::string> ret_val;
  if (has_intermediate) {
    // push all outputs into ret_val
    for (auto& o : outputs_) {
      ret_val.reserve(ret_val.size() + o.second.size());
      ret_val.insert(ret_val.end(), o.second.begin(), o.second.end());
    }
    return ret_val;
  }
  auto& info = OpInfoMap::Instance().Get(Type());

  // get all OpProto::Var for outputs
  for (auto& o : info.Proto().outputs()) {
    // ignore all intermediate output
    if (o.intermediate()) continue;
    auto out = outputs_.find(o.name());
    if (out != outputs_.end()) {
      ret_val.reserve(ret_val.size() + out->second.size());
      ret_val.insert(ret_val.end(), out->second.begin(), out->second.end());
    }
  }
  return ret_val;
}

void OperatorBase::CheckAllInputOutputSet() const {
  auto& info_map = OpInfoMap::Instance();
  auto* op_info = info_map.GetNullable(Type());
  if (op_info == nullptr || op_info->proto_ == nullptr) return;

  for (auto& in : op_info->Proto().inputs()) {
    if (!in.dispensable()) {
      PADDLE_ENFORCE(inputs_.find(in.name()) != inputs_.end(),
                     "Operator %s's input, %s, is not set", Type(), in.name());
    }
  }

  for (auto& out : op_info->Proto().outputs()) {
    if (!out.dispensable()) {
      PADDLE_ENFORCE(outputs_.find(out.name()) != outputs_.end(),
                     "Operator %s's output, %s, is not set", Type(),
                     out.name());
    }
  }
}

void OperatorBase::GenerateTemporaryNames() {
  static std::atomic<size_t> gUniqId(0UL);
  for (auto& output : outputs_) {
    for (auto& output_name : output.second) {
      if (output_name == kTempVarName) {
        output_name += type_;
        output_name += "@";
        output_name += std::to_string(gUniqId.fetch_add(1));
      }
    }
  }
}

static bool VarIsTensor(const Variable& var) {
  return var.IsType<LoDTensor>() || var.IsType<SelectedRows>();
}

const Tensor* GetLoDTensorOrSelectedRowsValueFromVar(const Variable& var) {
  if (var.IsType<LoDTensor>()) {
    return static_cast<const Tensor*>(&(var.Get<LoDTensor>()));
  } else if (var.IsType<SelectedRows>()) {
    return &(var.Get<SelectedRows>().value());
  } else {
    PADDLE_THROW("Variable type_id %s, expect LoDTensor/SelectedRows.",
                 var.Type().name());
  }
}

Tensor* GetMutableLoDTensorOrSelectedRowsValueFromVar(Variable* var) {
  if (var->IsType<LoDTensor>()) {
    return var->GetMutable<LoDTensor>();
  } else if (var->IsType<SelectedRows>()) {
    return var->GetMutable<SelectedRows>()->mutable_value();
  } else {
    PADDLE_THROW("Variable type_id %s, expect LoDTensor/SelectedRows.",
                 var->Type().name());
  }
}

bool ExecutionContext::HasInput(const std::string& name) const {
  if (!op_.HasInputs(name)) {
    return false;
  }
  auto& ins = Inputs(name);
  size_t length = ins.size();
  if (length == 0) {
    return false;
  }
  PADDLE_ENFORCE_EQ(length, 1UL,
                    "Input %s should not have more than one inputs", name);
  auto arg = ins[0];
  auto* var = arg == kEmptyVarName ? nullptr : scope_.FindVar(arg);
  return var != nullptr;
}

bool ExecutionContext::HasOutput(const std::string& name) const {
  if (!op_.HasOutputs(name)) {
    return false;
  }
  auto& outs = Outputs(name);
  size_t length = outs.size();
  if (length == 0) {
    return false;
  }
  PADDLE_ENFORCE_EQ(length, 1UL,
                    "Output %s should not have more than one inputs", name);
  auto arg = outs[0];
  auto* var = arg == kEmptyVarName ? nullptr : scope_.FindVar(arg);
  return var != nullptr;
}

template <>
const Tensor* ExecutionContext::Input<Tensor>(const std::string& name) const {
  return Input<LoDTensor>(name);
}

template <>
const std::vector<const Tensor*> ExecutionContext::MultiInput<Tensor>(
    const std::string& name) const {
  auto names = op().Inputs(name);
  std::vector<const Tensor*> res;
  res.reserve(names.size());
  std::transform(names.begin(), names.end(), std::back_inserter(res),
                 [&](const std::string& sub_name) -> const Tensor* {
                   auto var = scope_.FindVar(sub_name);
                   if (var == nullptr) return nullptr;
                   PADDLE_ENFORCE(
                       var->IsType<LoDTensor>(),
                       "%s should be LoDTensor, but the received type is %s",
                       sub_name, var->Type().name());
                   return &(var->Get<LoDTensor>());
                 });
  return res;
}

template <>
Tensor* ExecutionContext::Output<Tensor>(const std::string& name) const {
  return Output<LoDTensor>(name);
}

template <>
std::vector<Tensor*> ExecutionContext::MultiOutput<Tensor>(
    const std::string& name) const {
  auto names = op().Outputs(name);
  std::vector<Tensor*> res;
  res.reserve(names.size());
  std::transform(names.begin(), names.end(), std::back_inserter(res),
                 [&](const std::string& sub_name) -> Tensor* {
                   auto var = scope_.FindVar(sub_name);
                   if (var == nullptr) return nullptr;
                   PADDLE_ENFORCE(
                       var->IsType<LoDTensor>(),
                       "%s should be LoDTensor, but the received type is %s",
                       sub_name, var->Type().name());
                   return var->GetMutable<LoDTensor>();
                 });
  return res;
}

bool OpSupportGPU(const std::string& op_type) {
  auto& all_kernels = OperatorWithKernel::AllOpKernels();
  auto it = all_kernels.find(op_type);
  if (it == all_kernels.end()) {
    // All control operator must support GPU
    return true;
  }
  for (auto& kern_pair : it->second) {
    if (platform::is_gpu_place(kern_pair.first.place_)) {
      return true;
    }
  }
  return false;
}

class RuntimeInferShapeContext : public InferShapeContext {
 public:
  RuntimeInferShapeContext(const OperatorBase& op, const Scope& scope)
      : op_(op), scope_(scope) {}

  InferShapeOpPtr GetOp() const override { return &op_; }

  bool HasInput(const std::string& name) const override {
    // has only one input
    const auto& ins = op_.Inputs();
    auto it = ins.find(name);
    if (it == ins.end()) {
      return false;
    }
    const auto& in = it->second;
    if (in.size() == 0 || in[0] == kEmptyVarName) {
      return false;
    }
    PADDLE_ENFORCE_EQ(in.size(), 1UL,
                      "Input %s should not have more than one inputs", name);
    return scope_.FindVar(in[0]) != nullptr;
  }

  bool HasOutput(const std::string& name) const override {
    // has only one output
    const auto& outs = op_.Outputs();
    auto it = outs.find(name);
    if (it == outs.end()) {
      return false;
    }
    const auto& out = it->second;
    if (out.size() == 0 || out[0] == kEmptyVarName) {
      return false;
    }
    PADDLE_ENFORCE_EQ(out.size(), 1UL,
                      "Output %s should not have more than one outputs", name);
    return scope_.FindVar(out[0]) != nullptr;
  }

  bool HasInputs(const std::string& name) const override {
    if (!op_.HasInputs(name)) {
      return false;
    }
    auto inputs = op_.Inputs(name);
    if (inputs.empty()) {
      return false;
    }
    for (auto& input : inputs) {
      if (scope_.FindVar(input) == nullptr) {
        return false;
      }
    }
    return true;
  }

  bool HasOutputs(const std::string& name) const override {
    if (!op_.HasOutputs(name)) {
      return false;
    }
    auto outputs = op_.Outputs(name);
    if (outputs.empty()) {
      return false;
    }
    for (auto& output : outputs) {
      if (scope_.FindVar(output) == nullptr) {
        return false;
      }
    }
    return true;
  }

  AttrReader Attrs() const override { return AttrReader(op_.Attrs()); }

  const std::vector<std::string>& Inputs(
      const std::string& name) const override {
    return op_.Inputs(name);
  }

  const std::vector<std::string>& Outputs(
      const std::string& name) const override {
    return op_.Outputs(name);
  }

  void ShareDim(const std::string& in, const std::string& out, size_t i = 0,
                size_t j = 0) override {
    PADDLE_ENFORCE_LT(i, Inputs(in).size());
    PADDLE_ENFORCE_LT(j, Outputs(out).size());
    const std::string& input_n = Inputs(in)[i];
    const std::string& output_n = Outputs(out)[j];

    Variable* in_var = scope_.FindVar(input_n);
    Variable* out_var = scope_.FindVar(output_n);
    PADDLE_ENFORCE(in_var->Type() == out_var->Type(),
                   "The type of %s and %s is not the same.", output_n,
                   GetDim(input_n));

    if (in_var->IsType<framework::SelectedRows>()) {
      auto& in_sele_rows = in_var->Get<framework::SelectedRows>();
      auto out_sele_rows = out_var->GetMutable<framework::SelectedRows>();
      out_sele_rows->mutable_value()->Resize(in_sele_rows.value().dims());
      out_sele_rows->set_rows(in_sele_rows.rows());
      out_sele_rows->set_height(in_sele_rows.height());
    } else if (in_var->IsType<framework::LoDTensor>()) {
      auto& in_lod_tensor = in_var->Get<framework::LoDTensor>();
      auto* out_lod_tensor = out_var->GetMutable<framework::LoDTensor>();
      out_lod_tensor->Resize(in_lod_tensor.dims());
    } else {
      PADDLE_THROW(
          "Currently, the input type of ShareDim only can be LoDTensor "
          "or SelectedRows.");
    }
  }

  void ShareLoD(const std::string& in, const std::string& out, size_t i = 0,
                size_t j = 0) const override {
    const std::vector<std::string>& inputs = Inputs(in);
    const std::vector<std::string>& outputs = Outputs(out);
    PADDLE_ENFORCE_LT(i, inputs.size());
    PADDLE_ENFORCE_LT(j, outputs.size());
    Variable* in_var = scope_.FindVar(inputs.at(i));
    if (!in_var->IsType<LoDTensor>()) return;
    Variable* out_var = scope_.FindVar(outputs.at(j));
    PADDLE_ENFORCE(out_var->IsType<LoDTensor>(),
                   "The %d-th output of Output(%s) must be LoDTensor.", j, out);
    auto in_tensor = in_var->Get<LoDTensor>();
    auto* out_tensor = out_var->GetMutable<LoDTensor>();
    out_tensor->set_lod(in_tensor.lod());

// TODO(dzhwinter) : reuse ShareLoD in most operators.
// Need to call ShareLayout explicitly in sequence related ops.
// Shall we have a better method to shared info between in/out Tensor?
#ifdef PADDLE_WITH_MKLDNN
    // Fix me: ugly workaround below
    // Correct solution:
    //    set_layout() should NOT be called here (i.e. ShareLoD). Instead,
    //    layout of output tensor should be set "manually" in Compute()
    //    of each OPKernel. The reason layout should NOT be shared between
    //    input and output "automatically" (now by InferShape()->ShareLoD())
    //    is that layout transform may occur after InferShape().
    // Workaround:
    //    Skip set_layout() when input layout is kMKLDNN
    //    This is to avoid kMKLDNN is populated wrongly into a non-MKLDNN
    //    OPKernel. In all MKLDNN OPkernel, set_layout(kMKLDNN) should be called
    //    in Compute()
    if (in_tensor.layout() != DataLayout::kMKLDNN)
#endif
      out_tensor->set_layout(in_tensor.layout());
  }

  void DecreaseLoDLevel(const std::string& in, const std::string& out,
                        size_t i = 0, size_t j = 0) const override {
    PADDLE_THROW("DecreaseLoDLevel is only used in compile time.");
  }

  bool IsRuntime() const override { return true; }

 protected:
  DDim GetDim(const std::string& name) const override {
    Variable* var = scope_.FindVar(name);
    PADDLE_ENFORCE_NOT_NULL(var);
    if (var->IsType<LoDTensor>()) {
      return var->Get<LoDTensor>().dims();
    } else if (var->IsType<SelectedRows>()) {
      return var->Get<SelectedRows>().GetCompleteDims();
    } else {
      PADDLE_THROW(
          "Only LoDTensor/SelectedRows support 'GetDim', but Variable %s's "
          "type_id is %s.",
          name, var->Type().name());
    }
  }

  std::vector<DDim> GetRepeatedDims(const std::string& name) const override {
    PADDLE_THROW("Only compile time support this method");
  }

  void SetDim(const std::string& name, const DDim& dim) override {
    Variable* var = scope_.FindVar(name);
    if (var->IsType<LoDTensor>()) {
      var->GetMutable<LoDTensor>()->Resize(dim);
    } else if (var->IsType<SelectedRows>()) {
      var->GetMutable<SelectedRows>()->set_height(dim[0]);
    } else {
      PADDLE_THROW("Variable %s type_id %s, expect LoDTensor/SelectedRows.",
                   name, var->Type().name());
    }
  }

  void SetRepeatedDims(const std::string& name,
                       const std::vector<DDim>& dims) override {
    PADDLE_THROW("Only compile time support this method");
  }

  proto::VarType::Type GetVarType(const std::string& name) const override {
    auto* var = scope_.FindVar(name);
    return ToVarType(var->Type());
  }

  InferShapeVarPtr GetVarPtr(const std::string& name) override {
    return scope_.FindVar(name);
  }

 private:
  const OperatorBase& op_;
  const Scope& scope_;
};

static void CheckTensorNANOrInf(const std::string& name,
                                const framework::Tensor& tensor) {
  if (tensor.memory_size() == 0) {
    return;
  }
  if (!IsType<float>(tensor.type()) && !IsType<double>(tensor.type())) {
    return;
  }
  PADDLE_ENFORCE(!framework::TensorContainsInf(tensor),
                 "Tensor %s contains Inf", name);
  PADDLE_ENFORCE(!framework::TensorContainsNAN(tensor),
                 "Tensor %s contains NAN", name);
}

void OperatorWithKernel::RuntimeInferShape(const Scope& scope,
                                           const platform::Place& place) const {
  RuntimeInferShapeContext infer_shape_ctx(*this, scope);
  this->InferShape(&infer_shape_ctx);
}

void OperatorWithKernel::RunImpl(const Scope& scope,
                                 const platform::Place& place) const {
  RuntimeInferShapeContext infer_shape_ctx(*this, scope);
  this->InferShape(&infer_shape_ctx);
  platform::DeviceContextPool& pool = platform::DeviceContextPool::Instance();
  auto* dev_ctx = pool.Get(place);

  // check if op[type] has kernel registered.
  auto& all_op_kernels = AllOpKernels();
  auto kernels_iter = all_op_kernels.find(type_);
  if (kernels_iter == all_op_kernels.end()) {
    PADDLE_THROW(
        "There are no kernels which are registered in the %s operator.", type_);
  }

  OpKernelMap& kernels = kernels_iter->second;

  // TODO(dzhwinter) : kernel fallback mechanism will be added when all the
  // transform functions are ready.

  // for (auto& candidate : kKernelPriority) {
  //   Do selection
  // }

  auto expected_kernel_key =
      this->GetExpectedKernelType(ExecutionContext(*this, scope, *dev_ctx));
  VLOG(3) << "expected_kernel_key:" << expected_kernel_key;

  auto kernel_iter = kernels.find(expected_kernel_key);
#ifdef PADDLE_WITH_MKLDNN
  // workaround for missing MKLDNN kernel when FLAGS_use_mkldnn env var is set
  if (kernel_iter == kernels.end() &&
      expected_kernel_key.library_type_ == LibraryType::kMKLDNN) {
    VLOG(3) << "missing MKLDNN kernel: fallbacking to PLAIN one";
    expected_kernel_key.library_type_ = LibraryType::kPlain;
    expected_kernel_key.data_layout_ = DataLayout::kAnyLayout;
    kernel_iter = kernels.find(expected_kernel_key);
  }
#endif
  if (kernel_iter == kernels.end()) {
    PADDLE_THROW("op %s does not have kernel for %s", type_,
                 KernelTypeToString(expected_kernel_key));
  }

  // do data transformScope &transfer_scope;
  std::vector<std::string> transfered_inplace_vars;
  auto* transfer_scope =
      TryTransferData(scope, expected_kernel_key, &transfered_inplace_vars);

  // exec scope is the scope that kernel actually executed on.
  const Scope& exec_scope =
      (transfer_scope == nullptr ? scope : *transfer_scope);

  if (!(expected_kernel_key.place_ == dev_ctx->GetPlace())) {
    dev_ctx = pool.Get(expected_kernel_key.place_);
  }

  kernel_iter->second(ExecutionContext(*this, exec_scope, *dev_ctx));

  if (!transfered_inplace_vars.empty()) {
    // there is inplace variable has been transfered.
    TransferInplaceVarsBack(scope, transfered_inplace_vars, *transfer_scope);
  }

  /*For profiling/benchmark only*/
  if (FLAGS_benchmark) {
    dev_ctx->Wait();
  }

  if (FLAGS_check_nan_inf) {
    for (auto& vname : OutputVars(true)) {
      auto* var = exec_scope.FindVar(vname);
      if (var == nullptr) continue;
      if (var->IsType<framework::LoDTensor>()) {
        CheckTensorNANOrInf(vname, var->Get<framework::LoDTensor>());
      } else if (var->IsType<framework::SelectedRows>()) {
        CheckTensorNANOrInf(vname, var->Get<framework::SelectedRows>().value());
      }
    }
  }
}
void OperatorWithKernel::TransferInplaceVarsBack(
    const Scope& scope, const std::vector<std::string>& inplace_vars,
    const Scope& transfer_scope) const {
  for (auto& var_name : inplace_vars) {
    VLOG(3) << "share inplace var " + var_name + " back to it's original scope";
    auto* original_tensor =
        GetMutableLoDTensorOrSelectedRowsValueFromVar(scope.FindVar(var_name));
    auto* var = transfer_scope.FindVar(var_name);
    PADDLE_ENFORCE(var != nullptr, "The var[%s] should not be nullptr",
                   var_name);
    auto* transformed_tensor = GetLoDTensorOrSelectedRowsValueFromVar(*var);
    original_tensor->ShareDataWith(*transformed_tensor);
  }
}

Scope* OperatorWithKernel::TryTransferData(
    const Scope& scope, const OpKernelType& expected_kernel_key,
    std::vector<std::string>* transfered_inplace_vars) const {
  Scope* new_scope = nullptr;
  for (auto& var_name_item : Inputs()) {
    for (auto& var_name : var_name_item.second) {
      auto* var = scope.FindVar(var_name);
      // Only tensor can be tranfer to another device.
      if (var == nullptr || !VarIsTensor(*var)) {
        continue;
      }

      auto* tensor_in = GetLoDTensorOrSelectedRowsValueFromVar(*var);
      if (!tensor_in->IsInitialized()) {
        continue;
      }

      auto kernel_type_for_var = GetKernelTypeForVar(
          var_name_item.first, *tensor_in, expected_kernel_key);

      if (!NeedTransform(kernel_type_for_var, expected_kernel_key)) {
        continue;
      }

      auto out_var_names = OutputVars(true);
      if (std::find(out_var_names.begin(), out_var_names.end(), var_name) !=
          out_var_names.end()) {
        transfered_inplace_vars->emplace_back(var_name);
      }

      VLOG(3) << "Transform Variable " << var_name << " from "
              << kernel_type_for_var << " to " << expected_kernel_key;

      // In the inference scenerio, the scopes will be reused across the
      // batches, so the `new_scope` here will result in GPU memroy explosion
      // over the  running of operators.
      // We use a thread_local cache to fix that issue, the key in the cache is
      // the combination of the `scope` argument, from_kernel_type,
      // target_kernel_type.
      // Have a discussion with @Superjomn or the inference developers if some
      // changes on this logic for this macro might not tested on the other
      // scenerios.
      // If this op is not called by an Executor or ParallelExecutor, it should
      // called by a NaiveExecutor, the NaiveExecutor will cache the scopes and
      // variables, that behavior a lot different.
      if (!run_by_executor_) {
        new_scope = TryCreateTransferScope(kernel_type_for_var,
                                           expected_kernel_key, &scope);
      }
      if (!new_scope) {
        new_scope = &scope.NewScope();
      }

      auto* trans_var = new_scope->Var(var_name);

      Tensor out;
      TransformData(expected_kernel_key, kernel_type_for_var, *tensor_in, &out);
      SetTensorToVariable(*var, out, trans_var);
    }
  }

  return new_scope;
}

proto::VarType::Type OperatorWithKernel::IndicateDataType(
    const ExecutionContext& ctx) const {
  auto& scope = ctx.scope();
  int data_type = -1;
  std::string last_input_name;
  for (auto& input : this->inputs_) {
    for (auto& ipt_name : input.second) {
      auto* var = scope.FindVar(ipt_name);
      if (var != nullptr) {
        const Tensor* t = nullptr;
        if (var->IsType<Tensor>()) {
          t = &var->Get<Tensor>();
        } else if (var->IsType<LoDTensor>()) {
          t = &var->Get<LoDTensor>();
        } else if (var->IsType<SelectedRows>()) {
          t = &(var->Get<SelectedRows>().value());
        }
        if (t != nullptr) {
<<<<<<< HEAD
          PADDLE_ENFORCE(t->IsInitialized(),
                         "Input %s(%s) does not exist in Operator %s",
                         input.first, ipt_name, DebugString());
=======
          PADDLE_ENFORCE(t->IsInitialized(), "Input %s is not initialized: %s",
                         ipt_name, DebugString());
>>>>>>> 1b564bc4
          int tmp = static_cast<int>(ToDataType(t->type()));
          PADDLE_ENFORCE(
              tmp == data_type || data_type == -1,
              "DataType of Paddle Op %s must be the same. Get %s(%d) != %s(%d)",
              Type(), last_input_name, data_type, ipt_name, tmp);
          data_type = tmp;
          last_input_name = ipt_name;
        }
      }
    }
  }
  PADDLE_ENFORCE(data_type != -1, "DataType should be indicated by input");
  return static_cast<proto::VarType::Type>(data_type);
}

OpKernelType OperatorWithKernel::GetExpectedKernelType(
    const ExecutionContext& ctx) const {
  return OpKernelType(IndicateDataType(ctx), ctx.GetPlace());
}

OpKernelType OperatorWithKernel::GetKernelTypeForVar(
    const std::string& var_name, const Tensor& tensor,
    const OpKernelType& expected_kernel_type) const {
  return OpKernelType(expected_kernel_type.data_type_, tensor.place(),
                      tensor.layout());
}

}  // namespace framework
}  // namespace paddle<|MERGE_RESOLUTION|>--- conflicted
+++ resolved
@@ -881,14 +881,8 @@
           t = &(var->Get<SelectedRows>().value());
         }
         if (t != nullptr) {
-<<<<<<< HEAD
-          PADDLE_ENFORCE(t->IsInitialized(),
-                         "Input %s(%s) does not exist in Operator %s",
-                         input.first, ipt_name, DebugString());
-=======
           PADDLE_ENFORCE(t->IsInitialized(), "Input %s is not initialized: %s",
                          ipt_name, DebugString());
->>>>>>> 1b564bc4
           int tmp = static_cast<int>(ToDataType(t->type()));
           PADDLE_ENFORCE(
               tmp == data_type || data_type == -1,
