--- conflicted
+++ resolved
@@ -25,12 +25,8 @@
 namespace framework {
 namespace details {
 
-<<<<<<< HEAD
-constexpr char kLocalExecScopeName[] = "@LCOAL_SCOPE@";
-=======
 constexpr char kLocalExecScopeName[] = "@LOCAL_SCOPE@";
 
->>>>>>> bc16bcda
 // Wraps ir::Node and provide helper utilities.
 // It's responsible for populating necessary fields of ir::Node.
 class OpHandleBase {
