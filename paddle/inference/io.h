--- conflicted
+++ resolved
@@ -24,12 +24,6 @@
 namespace paddle {
 namespace inference {
 
-<<<<<<< HEAD
-=======
-bool IsParameter(const framework::VarDesc* var,
-                 const framework::ProgramDesc& main_program);
-
->>>>>>> db8da025
 void LoadPersistables(framework::Executor& executor,
                       framework::Scope& scope,
                       const std::string& dirname,
