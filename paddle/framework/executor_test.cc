--- conflicted
+++ resolved
@@ -45,12 +45,8 @@
   // insert output
   for (auto kv : outputs) {
     for (auto v : kv.second) {
-<<<<<<< HEAD
       auto var = block->Var(v);
-=======
-      auto var = block->NewVar(v);
       var->SetType(VarDesc::LOD_TENSOR);
->>>>>>> 5d9ce046
       var->SetDataType(paddle::framework::DataType::FP32);
     }
   }
