/* Copyright (c) 2016 PaddlePaddle Authors. All Rights Reserve.

Licensed under the Apache License, Version 2.0 (the "License");
you may not use this file except in compliance with the License.
You may obtain a copy of the License at

    http://www.apache.org/licenses/LICENSE-2.0

Unless required by applicable law or agreed to in writing, software
distributed under the License is distributed on an "AS IS" BASIS,
WITHOUT WARRANTIES OR CONDITIONS OF ANY KIND, either express or implied.
See the License for the specific language governing permissions and
limitations under the License. */

#include "paddle/framework/executor.h"

#include <set>

#include "gflags/gflags.h"
#include "paddle/framework/feed_fetch_type.h"
#include "paddle/framework/lod_rank_table.h"
#include "paddle/framework/lod_tensor_array.h"
#include "paddle/framework/op_registry.h"
#include "paddle/platform/place.h"
#include "paddle/platform/profiler.h"

DECLARE_bool(do_memory_benchmark);
DEFINE_bool(check_nan_inf, false,
            "Checking whether operator produce NAN/INF or not. It will be "
            "extremely slow so please use this flag wisely.");

namespace paddle {
namespace framework {

const std::string kFeedOpType = "feed";
const std::string kFetchOpType = "fetch";

Executor::Executor(const platform::Place& place) : place_(place) {}

static void CreateTensor(Variable* var, proto::VarDesc::VarType var_type) {
  if (var_type == proto::VarDesc::LOD_TENSOR) {
    var->GetMutable<LoDTensor>();
  } else if (var_type == proto::VarDesc::SELECTED_ROWS) {
    var->GetMutable<SelectedRows>();
  } else if (var_type == proto::VarDesc::FEED_MINIBATCH) {
    var->GetMutable<FeedFetchList>();
  } else if (var_type == proto::VarDesc::FETCH_LIST) {
    var->GetMutable<FeedFetchList>();
  } else if (var_type == proto::VarDesc::STEP_SCOPES) {
    var->GetMutable<std::vector<framework::Scope>>();
  } else if (var_type == proto::VarDesc::LOD_RANK_TABLE) {
    var->GetMutable<LoDRankTable>();
  } else if (var_type == proto::VarDesc::LOD_TENSOR_ARRAY) {
    var->GetMutable<LoDTensorArray>();
  } else if (var_type == proto::VarDesc::PLACE_LIST) {
    var->GetMutable<platform::PlaceList>();
  } else {
    PADDLE_THROW(
        "Variable type %d is not in "
        "[LoDTensor, SelectedRows, FEED_MINIBATCH, FETCH_LIST, LOD_RANK_TABLE,"
        " PLACE_LIST]",
        var_type);
  }
}

static void CheckTensorNANOrInf(const std::string& name,
                                const framework::Tensor& tensor) {
  if (tensor.memory_size() == 0) {
    return;
  }
  if (tensor.type().hash_code() != typeid(float).hash_code() &&
      tensor.type().hash_code() != typeid(double).hash_code()) {
    return;
  }
  PADDLE_ENFORCE(!framework::HasInf(tensor), "Tensor %s has Inf", name);
  PADDLE_ENFORCE(!framework::HasNAN(tensor), "Tensor %s has NAN", name);
}

void Executor::Run(const ProgramDesc& pdesc, Scope* scope, int block_id,
                   bool create_local_scope, bool create_vars) {
  // TODO(tonyyang-svail):
  //    - only runs on the first device (i.e. no interdevice communication)
  //    - will change to use multiple blocks for RNN op and Cond Op
  PADDLE_ENFORCE_LT(static_cast<size_t>(block_id), pdesc.Size());
  auto& block = pdesc.Block(block_id);

  Scope* local_scope = scope;
  if (create_vars) {
    if (create_local_scope) {
      local_scope = &scope->NewScope();
      for (auto& var : block.AllVars()) {
        if (var->Name() == framework::kEmptyVarName) {
          continue;
        }

        if (var->Persistable()) {
          auto* ptr = scope->Var(var->Name());
          CreateTensor(ptr, var->GetType());
          VLOG(3) << "Create Variable " << var->Name()
                  << " global, which pointer is " << ptr;
        } else {
          auto* ptr = local_scope->Var(var->Name());
          CreateTensor(ptr, var->GetType());
          VLOG(3) << "Create Variable " << var->Name()
                  << " locally, which pointer is " << ptr;
        }
      }
    } else {
      for (auto& var : block.AllVars()) {
        auto* ptr = local_scope->Var(var->Name());
        CreateTensor(ptr, var->GetType());
        VLOG(3) << "Create variable " << var->Name() << ", which pointer is "
                << ptr;
      }
    }  // if (create_local_scope)
  }    // if (create_vars)

  for (auto& op_desc : block.AllOps()) {
    auto op = paddle::framework::OpRegistry::CreateOp(*op_desc);
<<<<<<< HEAD
    VLOG(3) << op->DebugStringEx(local_scope);

    platform::DeviceContextPool& pool = platform::DeviceContextPool::Instance();
    platform::RecordEvent record_event(op->Type(), pool.Get(place_));

=======
    VLOG(4) << op->DebugStringEx(local_scope);
>>>>>>> 7081f214
    op->Run(*local_scope, place_);
    VLOG(3) << op->DebugStringEx(local_scope);
    if (FLAGS_do_memory_benchmark) {
      VLOG(2) << "Memory used after operator " + op->Type() + " running: "
              << memory::memory_usage(place_);
    }
    if (FLAGS_check_nan_inf) {
      for (auto& vname : op->OutputVars(true)) {
        auto* var = local_scope->FindVar(vname);
        if (var == nullptr) continue;
        if (var->IsType<framework::LoDTensor>()) {
          CheckTensorNANOrInf(vname, var->Get<framework::LoDTensor>());
        }
      }
    }
  }
  if (create_vars && create_local_scope) {
    scope->DeleteScope(local_scope);
  }
  if (FLAGS_do_memory_benchmark) {
    VLOG(2) << "-------------------------------------------------------";
    VLOG(2) << "Memory used after deleting local scope: "
            << memory::memory_usage(place_);
    VLOG(2) << "-------------------------------------------------------";
  }
}

}  // namespace framework
}  // namespace paddle<|MERGE_RESOLUTION|>--- conflicted
+++ resolved
@@ -117,15 +117,11 @@
 
   for (auto& op_desc : block.AllOps()) {
     auto op = paddle::framework::OpRegistry::CreateOp(*op_desc);
-<<<<<<< HEAD
-    VLOG(3) << op->DebugStringEx(local_scope);
+    VLOG(4) << op->DebugStringEx(local_scope);
 
     platform::DeviceContextPool& pool = platform::DeviceContextPool::Instance();
     platform::RecordEvent record_event(op->Type(), pool.Get(place_));
 
-=======
-    VLOG(4) << op->DebugStringEx(local_scope);
->>>>>>> 7081f214
     op->Run(*local_scope, place_);
     VLOG(3) << op->DebugStringEx(local_scope);
     if (FLAGS_do_memory_benchmark) {
