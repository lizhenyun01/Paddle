--- conflicted
+++ resolved
@@ -116,11 +116,8 @@
     sum_op
     pool_op
     pool_with_index_op
-<<<<<<< HEAD
-    sequence_conv_op)
-=======
+    sequence_conv_op
     lstm_op)
->>>>>>> 200a02ec
 
 
 op_library(recurrent_op SRCS recurrent_op.cc rnn/recurrent_op_utils.cc
@@ -131,12 +128,8 @@
 op_library(sum_op DEPS net_op)
 op_library(pool_op DEPS pooling)
 op_library(pool_with_index_op DEPS pooling)
-<<<<<<< HEAD
 op_library(sequence_conv_op DEPS sequence_project)
-
-=======
 op_library(lstm_op DEPS sequence2batch lstm_compute)
->>>>>>> 200a02ec
 
 list(REMOVE_ITEM GENERAL_OPS ${DEPS_OPS})
 foreach(src ${GENERAL_OPS})
