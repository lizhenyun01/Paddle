/* Copyright (c) 2016 PaddlePaddle Authors. All Rights Reserve.

   Licensed under the Apache License, Version 2.0 (the "License");
   you may not use this file except in compliance with the License.
   You may obtain a copy of the License at

   http://www.apache.org/licenses/LICENSE-2.0

   Unless required by applicable law or agreed to in writing, software
   distributed under the License is distributed on an "AS IS" BASIS,
   WITHOUT WARRANTIES OR CONDITIONS OF ANY KIND, either express or implied.
   See the License for the specific language governing permissions and
   limitations under the License. */

#include "paddle/operators/sigmoid_op.h"
namespace paddle {
namespace operators {

class SigmoidOp : public OperatorWithKernel {
 protected:
  void InferShape(const InferShapeContext &ctx) const override {
    PADDLE_ENFORCE(ctx.InputSize() == 1, "Sigmoid Op only have one input");
    PADDLE_ENFORCE(ctx.OutputSize() == 1, "Sigmoid Op only have one output");
    ctx.Output<Tensor>(0)->Resize(ctx.Input<Tensor>(0)->dims());
  }
};

class SigmoidOpMaker : public OpProtoAndCheckerMaker {
 public:
  SigmoidOpMaker(OpProto *proto, OpAttrChecker *op_checker)
      : OpProtoAndCheckerMaker(proto, op_checker) {
    AddInput("X", "sigmoid input");
    AddOutput("Y", "sigmoid output");
    AddComment("Sigmoid function");
  }
};

class SigmoidOpGrad : public OperatorWithKernel {
<<<<<<< HEAD
protected:
  void InferShape(const InferShapeContext &ctx) const override {
    // need to check input size 2 or 3, (dY, Y) or (dY, Y, X)
    PADDLE_ENFORCE(ctx.InputSize() == 2,
                   "Sigmoid Gradient Op only have one input");
    PADDLE_ENFORCE(ctx.OutputSize() == 1,
                   "Sigmoid Gradient Op only have one output");
    ctx.Output<Tensor>(0)->Resize(ctx.Input<Tensor>(0)->dims());
=======
 protected:
  void InferShape(const InferShapeContext &ctx) const override {}
  std::string DebugString() const override {
    LOG(INFO) << "SigmoidGrad";
    return "";
>>>>>>> fd64369f
  }
};

}  // namespace operators
}  // namespace paddle

REGISTER_OP(sigmoid, ops::SigmoidOp, ops::SigmoidOpMaker);
REGISTER_GRADIENT_OP(sigmoid, sigmoid_grad, ops::SigmoidOpGrad);

REGISTER_OP_CPU_KERNEL(sigmoid, ops::SigmoidKernel<ops::CPUPlace, float>);
REGISTER_OP_CPU_KERNEL(sigmoid_grad,
                       ops::SigmoidGradKernel<ops::CPUPlace, float>);<|MERGE_RESOLUTION|>--- conflicted
+++ resolved
@@ -36,22 +36,9 @@
 };
 
 class SigmoidOpGrad : public OperatorWithKernel {
-<<<<<<< HEAD
-protected:
+ protected:
   void InferShape(const InferShapeContext &ctx) const override {
-    // need to check input size 2 or 3, (dY, Y) or (dY, Y, X)
-    PADDLE_ENFORCE(ctx.InputSize() == 2,
-                   "Sigmoid Gradient Op only have one input");
-    PADDLE_ENFORCE(ctx.OutputSize() == 1,
-                   "Sigmoid Gradient Op only have one output");
     ctx.Output<Tensor>(0)->Resize(ctx.Input<Tensor>(0)->dims());
-=======
- protected:
-  void InferShape(const InferShapeContext &ctx) const override {}
-  std::string DebugString() const override {
-    LOG(INFO) << "SigmoidGrad";
-    return "";
->>>>>>> fd64369f
   }
 };
 
