#!/bin/bash

set -xe

<<<<<<< HEAD
rm -rf /paddle/build_android 2>/dev/null || true
mkdir -p /paddle/build_android
cd /paddle/build_android
=======
BUILD_ROOT=/paddle/build_android
DEST_ROOT=/paddle/install
>>>>>>> 8b15ac82

rm -rf $BUILD_ROOT 2>/dev/null || true
mkdir -p $BUILD_ROOT
cd $BUILD_ROOT

THIRD_PARTY_PATH=/paddle/third_party_android$SUFFIX/$ANDROID_ABI

if [ $ANDROID_ABI == "armeabi-v7a" ]; then
  cmake -DCMAKE_SYSTEM_NAME=Android \
        -DANDROID_STANDALONE_TOOLCHAIN=$ANDROID_ARM_STANDALONE_TOOLCHAIN \
        -DANDROID_ABI=$ANDROID_ABI \
        -DANDROID_ARM_NEON=ON \
        -DANDROID_ARM_MODE=ON \
<<<<<<< HEAD
        -DCMAKE_C_COMPILER=$ANDROID_ARM_STANDALONE_TOOLCHAIN/bin/arm-linux-androideabi-clang \
        -DCMAKE_CXX_COMPILER=$ANDROID_ARM_STANDALONE_TOOLCHAIN/bin/arm-linux-androideabi-clang++ \
=======
        -DCMAKE_C_COMPILER=$ANDROID_ARM_STANDALONE_TOOLCHAIN/bin/arm-linux-androideabi-${C_COMPILER} \
        -DCMAKE_CXX_COMPILER=$ANDROID_ARM_STANDALONE_TOOLCHAIN/bin/arm-linux-androideabi-${CXX_COMPILER} \
>>>>>>> 8b15ac82
        -DHOST_C_COMPILER=/usr/bin/gcc \
        -DHOST_CXX_COMPILER=/usr/bin/g++ \
        -DCMAKE_INSTALL_PREFIX=$DEST_ROOT \
        -DTHIRD_PARTY_PATH=$THIRD_PARTY_PATH \
        -DCMAKE_BUILD_TYPE=Release \
        -DUSE_EIGEN_FOR_BLAS=ON \
        -DWITH_C_API=ON \
        -DWITH_SWIG_PY=OFF \
        -DWITH_STYLE_CHECK=OFF \
        ..
elif [ $ANDROID_ABI == "arm64-v8a" ]; then
  cmake -DCMAKE_SYSTEM_NAME=Android \
        -DANDROID_STANDALONE_TOOLCHAIN=$ANDROID_ARM64_STANDALONE_TOOLCHAIN \
        -DANDROID_ABI=$ANDROID_ABI \
        -DANDROID_ARM_MODE=ON \
<<<<<<< HEAD
        -DCMAKE_C_COMPILER=$ANDROID_ARM64_STANDALONE_TOOLCHAIN/bin/aarch64-linux-android-clang \
        -DCMAKE_CXX_COMPILER=$ANDROID_ARM64_STANDALONE_TOOLCHAIN/bin/aarch64-linux-android-clang++ \
=======
        -DCMAKE_C_COMPILER=$ANDROID_ARM64_STANDALONE_TOOLCHAIN/bin/aarch64-linux-android-${C_COMPILER} \
        -DCMAKE_CXX_COMPILER=$ANDROID_ARM64_STANDALONE_TOOLCHAIN/bin/aarch64-linux-android-${CXX_COMPILER} \
>>>>>>> 8b15ac82
        -DHOST_C_COMPILER=/usr/bin/gcc \
        -DHOST_CXX_COMPILER=/usr/bin/g++ \
        -DCMAKE_INSTALL_PREFIX=$DEST_ROOT \
        -DTHIRD_PARTY_PATH=$THIRD_PARTY_PATH \
        -DCMAKE_BUILD_TYPE=Release \
        -DUSE_EIGEN_FOR_BLAS=OFF \
        -DWITH_C_API=ON \
        -DWITH_SWIG_PY=OFF \
        ..
elif [ $ANDROID_ABI == "armeabi" ]; then
  cmake -DCMAKE_SYSTEM_NAME=Android \
        -DANDROID_STANDALONE_TOOLCHAIN=$ANDROID_ARM_STANDALONE_TOOLCHAIN \
        -DANDROID_ABI=$ANDROID_ABI \
        -DANDROID_ARM_MODE=ON \
        -DHOST_C_COMPILER=/usr/bin/gcc \
        -DHOST_CXX_COMPILER=/usr/bin/g++ \
        -DCMAKE_INSTALL_PREFIX=/paddle/install \
        -DTHIRD_PARTY_PATH=$THIRD_PARTY_PATH \
        -DCMAKE_BUILD_TYPE=Release \
        -DWITH_C_API=ON \
        -DWITH_SWIG_PY=OFF \
        ..
else
  echo "Invalid ANDROID_ABI: $ANDROID_ABI"
fi

<<<<<<< HEAD
make VERBOSE=1
make install
=======
make VERBOSE=1 -j2
make install -j2
>>>>>>> 8b15ac82
<|MERGE_RESOLUTION|>--- conflicted
+++ resolved
@@ -2,14 +2,8 @@
 
 set -xe
 
-<<<<<<< HEAD
-rm -rf /paddle/build_android 2>/dev/null || true
-mkdir -p /paddle/build_android
-cd /paddle/build_android
-=======
 BUILD_ROOT=/paddle/build_android
 DEST_ROOT=/paddle/install
->>>>>>> 8b15ac82
 
 rm -rf $BUILD_ROOT 2>/dev/null || true
 mkdir -p $BUILD_ROOT
@@ -23,13 +17,8 @@
         -DANDROID_ABI=$ANDROID_ABI \
         -DANDROID_ARM_NEON=ON \
         -DANDROID_ARM_MODE=ON \
-<<<<<<< HEAD
         -DCMAKE_C_COMPILER=$ANDROID_ARM_STANDALONE_TOOLCHAIN/bin/arm-linux-androideabi-clang \
         -DCMAKE_CXX_COMPILER=$ANDROID_ARM_STANDALONE_TOOLCHAIN/bin/arm-linux-androideabi-clang++ \
-=======
-        -DCMAKE_C_COMPILER=$ANDROID_ARM_STANDALONE_TOOLCHAIN/bin/arm-linux-androideabi-${C_COMPILER} \
-        -DCMAKE_CXX_COMPILER=$ANDROID_ARM_STANDALONE_TOOLCHAIN/bin/arm-linux-androideabi-${CXX_COMPILER} \
->>>>>>> 8b15ac82
         -DHOST_C_COMPILER=/usr/bin/gcc \
         -DHOST_CXX_COMPILER=/usr/bin/g++ \
         -DCMAKE_INSTALL_PREFIX=$DEST_ROOT \
@@ -45,13 +34,8 @@
         -DANDROID_STANDALONE_TOOLCHAIN=$ANDROID_ARM64_STANDALONE_TOOLCHAIN \
         -DANDROID_ABI=$ANDROID_ABI \
         -DANDROID_ARM_MODE=ON \
-<<<<<<< HEAD
         -DCMAKE_C_COMPILER=$ANDROID_ARM64_STANDALONE_TOOLCHAIN/bin/aarch64-linux-android-clang \
         -DCMAKE_CXX_COMPILER=$ANDROID_ARM64_STANDALONE_TOOLCHAIN/bin/aarch64-linux-android-clang++ \
-=======
-        -DCMAKE_C_COMPILER=$ANDROID_ARM64_STANDALONE_TOOLCHAIN/bin/aarch64-linux-android-${C_COMPILER} \
-        -DCMAKE_CXX_COMPILER=$ANDROID_ARM64_STANDALONE_TOOLCHAIN/bin/aarch64-linux-android-${CXX_COMPILER} \
->>>>>>> 8b15ac82
         -DHOST_C_COMPILER=/usr/bin/gcc \
         -DHOST_CXX_COMPILER=/usr/bin/g++ \
         -DCMAKE_INSTALL_PREFIX=$DEST_ROOT \
@@ -78,10 +62,5 @@
   echo "Invalid ANDROID_ABI: $ANDROID_ABI"
 fi
 
-<<<<<<< HEAD
-make VERBOSE=1
-make install
-=======
 make VERBOSE=1 -j2
-make install -j2
->>>>>>> 8b15ac82
+make install -j2