/* Copyright (c) 2016 Baidu, Inc. All Rights Reserve.

Licensed under the Apache License, Version 2.0 (the "License");
you may not use this file except in compliance with the License.
You may obtain a copy of the License at

    http://www.apache.org/licenses/LICENSE-2.0

Unless required by applicable law or agreed to in writing, software
distributed under the License is distributed on an "AS IS" BASIS,
WITHOUT WARRANTIES OR CONDITIONS OF ANY KIND, either express or implied.
See the License for the specific language governing permissions and
limitations under the License. */


#include "hl_dso_loader.h"
#include "paddle/utils/Logging.h"
#include "paddle/utils/CommandLineParser.h"

P_DEFINE_string(cudnn_dir, "",
                "Specify path for loading libcudnn.so. For instance, "
<<<<<<< HEAD
                "/usr/local/cudnn/lib64. If empty [default], dlopen "
=======
                "/usr/local/cudnn/lib. If empty [default], dlopen "
>>>>>>> 3f8d5416
                "will search cudnn from LD_LIBRARY_PATH");

P_DEFINE_string(cuda_dir, "",
                "Specify path for loading cuda library, such as libcublas, "
                "libcurand. For instance, /usr/local/cuda/lib64. (Note: "
                "libcudart can not be specified by cuda_dir, since some "
                "build-in function in cudart already ran before main entry). "
                "If default, dlopen will search cuda from LD_LIBRARY_PATH");

static inline std::string join(const std::string& part1,
                               const std::string& part2) {
<<<<<<< HEAD
  // directory separator
  const char sep = '/';

  if (!part2.empty() && part2.front() == sep) {
    return part2;
  }
  std::string ret;
  ret.reserve(part1.size() + part2.size() + 1);
  ret = part1;
  if (!ret.empty() && ret.back() != sep) {
    ret += sep;
  }
  ret += part2;
  return ret;
=======
    // directory separator
    const char sep = '/';
    if (!part2.empty() && part2.front() == sep) {
        return part2;
    }
    std::string ret;
    ret.reserve(part1.size() + part2.size() + 1);
    ret = part1;
    if (!ret.empty() && ret.back() != sep) {
        ret += sep;
    }
    ret += part2;
    return ret;
>>>>>>> 3f8d5416
}

static inline void GetDsoHandleFromDefaultPath(
    std::string& dso_path, void** dso_handle, int dynload_flags) {
    VLOG(3) << "Try to find cuda library: " << dso_path
            << " from default system path.";
    // default search from LD_LIBRARY_PATH/DYLD_LIBRARY_PATH
    *dso_handle = dlopen(dso_path.c_str(), dynload_flags);

    // DYLD_LIBRARY_PATH is disabled after Mac OS 10.11 to
    // bring System Integrity Projection (SIP), if dso_handle
    // is null, search from default package path in Mac OS.
    #if defined(__APPLE__) || defined(__OSX__)
    if (nullptr == *dso_handle) {
        dso_path = join("/usr/local/cuda/lib/", dso_path);
        *dso_handle = dlopen(dso_path.c_str(), dynload_flags);
        if (nullptr == *dso_handle) {
            if (dso_path == "libcudnn.dylib") {
                LOG(FATAL) << "Note: [Recommend] copy cudnn into /usr/local/cuda/ \n" // NOLINT
                << "For instance, sudo tar -xzf cudnn-7.5-osx-x64-v5.0-ga.tgz -C "    // NOLINT
                << "/usr/local \n sudo chmod a+r /usr/local/cuda/include/cudnn.h "    // NOLINT
                << "/usr/local/cuda/lib/libcudnn*";
            }
        }
    }
    #endif
}

static inline void GetDsoHandleFromSearchPath(
    const std::string& search_root,
    const std::string& dso_name,
    void** dso_handle) {
    int dynload_flags = RTLD_LAZY | RTLD_LOCAL;
    *dso_handle = nullptr;

    std::string dlPath = dso_name;
    if (search_root.empty()) {
        GetDsoHandleFromDefaultPath(dlPath, dso_handle, dynload_flags);
    } else {
        // search xxx.so from custom path
        dlPath = join(search_root, dso_name);
        *dso_handle = dlopen(dlPath.c_str(), dynload_flags);
        // if not found, search from default path
        if (nullptr == *dso_handle) {
            LOG(WARNING) << "Failed to find cuda library: " << dlPath;
            dlPath = dso_name;
            GetDsoHandleFromDefaultPath(dlPath, dso_handle, dynload_flags);
        }
    }

    CHECK(nullptr != *dso_handle)
      << "Failed to find cuda library: " << dlPath << std::endl
      << "Please specify its path correctly using one of the following ways: \n"    // NOLINT

      << "Method 1. set cuda and cudnn lib path at runtime. "
      << "http://www.paddlepaddle.org/doc/ui/cmd_argument/argument_outline.html \n" // NOLINT
      << "For instance, issue command: paddle train --use_gpu=1 "
      << "--cuda_dir=/usr/local/cuda/lib64 --cudnn_dir=/usr/local/cudnn/lib ...\n"  // NOLINT

      << "Method 2. set environment variable LD_LIBRARY_PATH on Linux or "
      << "DYLD_LIBRARY_PATH on Mac OS. \n"
      << "For instance, issue command: export LD_LIBRARY_PATH=... \n"

      << "Note: After Mac OS 10.11, using the DYLD_LIBRARY_PATH is impossible "
      << "unless System Integrity Protection (SIP) is disabled. However, method 1 " // NOLINT
      << "always work well.";
}

void GetCublasDsoHandle(void** dso_handle) {
#if defined(__APPLE__) || defined(__OSX__)
    GetDsoHandleFromSearchPath(FLAGS_cuda_dir, "libcublas.dylib", dso_handle);
#else
    GetDsoHandleFromSearchPath(FLAGS_cuda_dir, "libcublas.so", dso_handle);
#endif
}

void GetCudnnDsoHandle(void** dso_handle) {
#if defined(__APPLE__) || defined(__OSX__)
    GetDsoHandleFromSearchPath(FLAGS_cudnn_dir, "libcudnn.dylib", dso_handle);
#else
    GetDsoHandleFromSearchPath(FLAGS_cudnn_dir, "libcudnn.so", dso_handle);
#endif
}

void GetCudartDsoHandle(void** dso_handle) {
#if defined(__APPLE__) || defined(__OSX__)
    GetDsoHandleFromSearchPath("", "libcudart.dylib", dso_handle);
#else
    GetDsoHandleFromSearchPath("", "libcudart.so", dso_handle);
#endif
}

void GetCurandDsoHandle(void** dso_handle) {
#if defined(__APPLE__) || defined(__OSX__)
    GetDsoHandleFromSearchPath(FLAGS_cuda_dir, "libcurand.dylib", dso_handle);
#else
    GetDsoHandleFromSearchPath(FLAGS_cuda_dir, "libcurand.so", dso_handle);
#endif
}<|MERGE_RESOLUTION|>--- conflicted
+++ resolved
@@ -12,21 +12,18 @@
 See the License for the specific language governing permissions and
 limitations under the License. */
 
+#include "hl_dso_loader.h"
+#include "paddle/utils/CommandLineParser.h"
+#include "paddle/utils/Logging.h"
 
-#include "hl_dso_loader.h"
-#include "paddle/utils/Logging.h"
-#include "paddle/utils/CommandLineParser.h"
-
-P_DEFINE_string(cudnn_dir, "",
+P_DEFINE_string(cudnn_dir,
+                "",
                 "Specify path for loading libcudnn.so. For instance, "
-<<<<<<< HEAD
-                "/usr/local/cudnn/lib64. If empty [default], dlopen "
-=======
                 "/usr/local/cudnn/lib. If empty [default], dlopen "
->>>>>>> 3f8d5416
                 "will search cudnn from LD_LIBRARY_PATH");
 
-P_DEFINE_string(cuda_dir, "",
+P_DEFINE_string(cuda_dir,
+                "",
                 "Specify path for loading cuda library, such as libcublas, "
                 "libcurand. For instance, /usr/local/cuda/lib64. (Note: "
                 "libcudart can not be specified by cuda_dir, since some "
@@ -35,10 +32,8 @@
 
 static inline std::string join(const std::string& part1,
                                const std::string& part2) {
-<<<<<<< HEAD
   // directory separator
   const char sep = '/';
-
   if (!part2.empty() && part2.front() == sep) {
     return part2;
   }
@@ -50,117 +45,117 @@
   }
   ret += part2;
   return ret;
-=======
-    // directory separator
-    const char sep = '/';
-    if (!part2.empty() && part2.front() == sep) {
-        return part2;
-    }
-    std::string ret;
-    ret.reserve(part1.size() + part2.size() + 1);
-    ret = part1;
-    if (!ret.empty() && ret.back() != sep) {
-        ret += sep;
-    }
-    ret += part2;
-    return ret;
->>>>>>> 3f8d5416
 }
 
-static inline void GetDsoHandleFromDefaultPath(
-    std::string& dso_path, void** dso_handle, int dynload_flags) {
-    VLOG(3) << "Try to find cuda library: " << dso_path
-            << " from default system path.";
-    // default search from LD_LIBRARY_PATH/DYLD_LIBRARY_PATH
+static inline void GetDsoHandleFromDefaultPath(std::string& dso_path,
+                                               void** dso_handle,
+                                               int dynload_flags) {
+  VLOG(3) << "Try to find cuda library: " << dso_path
+          << " from default system path.";
+  // default search from LD_LIBRARY_PATH/DYLD_LIBRARY_PATH
+  *dso_handle = dlopen(dso_path.c_str(), dynload_flags);
+
+// DYLD_LIBRARY_PATH is disabled after Mac OS 10.11 to
+// bring System Integrity Projection (SIP), if dso_handle
+// is null, search from default package path in Mac OS.
+#if defined(__APPLE__) || defined(__OSX__)
+  if (nullptr == *dso_handle) {
+    dso_path = join("/usr/local/cuda/lib/", dso_path);
     *dso_handle = dlopen(dso_path.c_str(), dynload_flags);
-
-    // DYLD_LIBRARY_PATH is disabled after Mac OS 10.11 to
-    // bring System Integrity Projection (SIP), if dso_handle
-    // is null, search from default package path in Mac OS.
-    #if defined(__APPLE__) || defined(__OSX__)
     if (nullptr == *dso_handle) {
-        dso_path = join("/usr/local/cuda/lib/", dso_path);
-        *dso_handle = dlopen(dso_path.c_str(), dynload_flags);
-        if (nullptr == *dso_handle) {
-            if (dso_path == "libcudnn.dylib") {
-                LOG(FATAL) << "Note: [Recommend] copy cudnn into /usr/local/cuda/ \n" // NOLINT
-                << "For instance, sudo tar -xzf cudnn-7.5-osx-x64-v5.0-ga.tgz -C "    // NOLINT
-                << "/usr/local \n sudo chmod a+r /usr/local/cuda/include/cudnn.h "    // NOLINT
-                << "/usr/local/cuda/lib/libcudnn*";
-            }
-        }
+      if (dso_path == "libcudnn.dylib") {
+        LOG(FATAL)
+            << "Note: [Recommend] copy cudnn into /usr/local/cuda/ \n"  // NOLINT
+            << "For instance, sudo tar -xzf "
+               "cudnn-7.5-osx-x64-v5.0-ga.tgz -C "  // NOLINT
+            << "/usr/local \n sudo chmod a+r "
+               "/usr/local/cuda/include/cudnn.h "  // NOLINT
+            << "/usr/local/cuda/lib/libcudnn*";
+      }
     }
-    #endif
+  }
+#endif
 }
 
-static inline void GetDsoHandleFromSearchPath(
-    const std::string& search_root,
-    const std::string& dso_name,
-    void** dso_handle) {
-    int dynload_flags = RTLD_LAZY | RTLD_LOCAL;
-    *dso_handle = nullptr;
+static inline void GetDsoHandleFromSearchPath(const std::string& search_root,
+                                              const std::string& dso_name,
+                                              void** dso_handle) {
+  int dynload_flags = RTLD_LAZY | RTLD_LOCAL;
+  *dso_handle = nullptr;
 
-    std::string dlPath = dso_name;
-    if (search_root.empty()) {
-        GetDsoHandleFromDefaultPath(dlPath, dso_handle, dynload_flags);
-    } else {
-        // search xxx.so from custom path
-        dlPath = join(search_root, dso_name);
-        *dso_handle = dlopen(dlPath.c_str(), dynload_flags);
-        // if not found, search from default path
-        if (nullptr == *dso_handle) {
-            LOG(WARNING) << "Failed to find cuda library: " << dlPath;
-            dlPath = dso_name;
-            GetDsoHandleFromDefaultPath(dlPath, dso_handle, dynload_flags);
-        }
+  std::string dlPath = dso_name;
+  if (search_root.empty()) {
+    GetDsoHandleFromDefaultPath(dlPath, dso_handle, dynload_flags);
+  } else {
+    // search xxx.so from custom path
+    dlPath = join(search_root, dso_name);
+    *dso_handle = dlopen(dlPath.c_str(), dynload_flags);
+    // if not found, search from default path
+    if (nullptr == *dso_handle) {
+      LOG(WARNING) << "Failed to find cuda library: " << dlPath;
+      dlPath = dso_name;
+      GetDsoHandleFromDefaultPath(dlPath, dso_handle, dynload_flags);
     }
+  }
 
-    CHECK(nullptr != *dso_handle)
-      << "Failed to find cuda library: " << dlPath << std::endl
-      << "Please specify its path correctly using one of the following ways: \n"    // NOLINT
+  CHECK(nullptr != *dso_handle) << "Failed to find cuda library: " << dlPath
+                                << std::endl
+                                << "Please specify its path correctly using "
+                                   "one of the following ways: \n"  // NOLINT
 
-      << "Method 1. set cuda and cudnn lib path at runtime. "
-      << "http://www.paddlepaddle.org/doc/ui/cmd_argument/argument_outline.html \n" // NOLINT
-      << "For instance, issue command: paddle train --use_gpu=1 "
-      << "--cuda_dir=/usr/local/cuda/lib64 --cudnn_dir=/usr/local/cudnn/lib ...\n"  // NOLINT
+                                << "Method 1. set cuda and cudnn lib path at "
+                                   "runtime. "
+                                << "http://www.paddlepaddle.org/doc/ui/"
+                                   "cmd_argument/"
+                                   "argument_outline.html \n"  // NOLINT
+                                << "For instance, issue command: paddle train "
+                                   "--use_gpu=1 "
+                                << "--cuda_dir=/usr/local/cuda/lib64 "
+                                   "--cudnn_dir=/usr/local/cudnn/lib "
+                                   "...\n"  // NOLINT
 
-      << "Method 2. set environment variable LD_LIBRARY_PATH on Linux or "
-      << "DYLD_LIBRARY_PATH on Mac OS. \n"
-      << "For instance, issue command: export LD_LIBRARY_PATH=... \n"
+                                << "Method 2. set environment variable "
+                                   "LD_LIBRARY_PATH on Linux or "
+                                << "DYLD_LIBRARY_PATH on Mac OS. \n"
+                                << "For instance, issue command: export "
+                                   "LD_LIBRARY_PATH=... \n"
 
-      << "Note: After Mac OS 10.11, using the DYLD_LIBRARY_PATH is impossible "
-      << "unless System Integrity Protection (SIP) is disabled. However, method 1 " // NOLINT
-      << "always work well.";
+                                << "Note: After Mac OS 10.11, using the "
+                                   "DYLD_LIBRARY_PATH is impossible "
+                                << "unless System Integrity Protection (SIP) "
+                                   "is disabled. However, "
+                                   "method 1 "  // NOLINT
+                                << "always work well.";
 }
 
 void GetCublasDsoHandle(void** dso_handle) {
 #if defined(__APPLE__) || defined(__OSX__)
-    GetDsoHandleFromSearchPath(FLAGS_cuda_dir, "libcublas.dylib", dso_handle);
+  GetDsoHandleFromSearchPath(FLAGS_cuda_dir, "libcublas.dylib", dso_handle);
 #else
-    GetDsoHandleFromSearchPath(FLAGS_cuda_dir, "libcublas.so", dso_handle);
+  GetDsoHandleFromSearchPath(FLAGS_cuda_dir, "libcublas.so", dso_handle);
 #endif
 }
 
 void GetCudnnDsoHandle(void** dso_handle) {
 #if defined(__APPLE__) || defined(__OSX__)
-    GetDsoHandleFromSearchPath(FLAGS_cudnn_dir, "libcudnn.dylib", dso_handle);
+  GetDsoHandleFromSearchPath(FLAGS_cudnn_dir, "libcudnn.dylib", dso_handle);
 #else
-    GetDsoHandleFromSearchPath(FLAGS_cudnn_dir, "libcudnn.so", dso_handle);
+  GetDsoHandleFromSearchPath(FLAGS_cudnn_dir, "libcudnn.so", dso_handle);
 #endif
 }
 
 void GetCudartDsoHandle(void** dso_handle) {
 #if defined(__APPLE__) || defined(__OSX__)
-    GetDsoHandleFromSearchPath("", "libcudart.dylib", dso_handle);
+  GetDsoHandleFromSearchPath("", "libcudart.dylib", dso_handle);
 #else
-    GetDsoHandleFromSearchPath("", "libcudart.so", dso_handle);
+  GetDsoHandleFromSearchPath("", "libcudart.so", dso_handle);
 #endif
 }
 
 void GetCurandDsoHandle(void** dso_handle) {
 #if defined(__APPLE__) || defined(__OSX__)
-    GetDsoHandleFromSearchPath(FLAGS_cuda_dir, "libcurand.dylib", dso_handle);
+  GetDsoHandleFromSearchPath(FLAGS_cuda_dir, "libcurand.dylib", dso_handle);
 #else
-    GetDsoHandleFromSearchPath(FLAGS_cuda_dir, "libcurand.so", dso_handle);
+  GetDsoHandleFromSearchPath(FLAGS_cuda_dir, "libcurand.so", dso_handle);
 #endif
 }