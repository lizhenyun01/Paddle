--- conflicted
+++ resolved
@@ -337,13 +337,9 @@
            },
            py::return_value_policy::reference)
       .def("root_block",
-<<<<<<< HEAD
            [](ProgramDesc &self) { return self.mutable_blocks()->Mutable(0); },
            py::return_value_policy::reference)
       .def("__str__", [](ProgramDesc &self) { return self.DebugString(); });
-=======
-           [](ProgramDesc &self) { return self.mutable_blocks()[0]; });
->>>>>>> 332369ca
 
   py::class_<BlockDesc>(m, "BlockDesc", "")
       .def("id", [](BlockDesc &self) { return self.idx(); })
