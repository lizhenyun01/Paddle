#!/bin/bash

# Copyright (c) 2016 Baidu, Inc. All Rights Reserved
#
# Licensed under the Apache License, Version 2.0 (the "License");
# you may not use this file except in compliance with the License.
# You may obtain a copy of the License at
#
#     http://www.apache.org/licenses/LICENSE-2.0
#
# Unless required by applicable law or agreed to in writing, software
# distributed under the License is distributed on an "AS IS" BASIS,
# WITHOUT WARRANTIES OR CONDITIONS OF ANY KIND, either express or implied.
# See the License for the specific language governing permissions and
# limitations under the License.
set -e
paddle train \
  --config=./db_lstm.py \
  --use_gpu=0 \
  --log_period=5000 \
  --trainer_count=1 \
  --show_parameter_stats_period=5000 \
  --save_dir=./output \
<<<<<<< HEAD
  --num_passes=10000 \
  --average_test_period=10000000 \
  --init_model_path=./data \
  --load_missing_parameter_strategy=rand \
2>&1 | tee 'train.log'
=======
  --trainer_count=4 \
  --log_period=10 \
  --num_passes=500 \
  --use_gpu=false \
  --show_parameter_stats_period=10 \
  --test_all_data_in_one_period=1 \
2>&1 | tee 'train.log'
>>>>>>> d0a908d5
<|MERGE_RESOLUTION|>--- conflicted
+++ resolved
@@ -21,18 +21,8 @@
   --trainer_count=1 \
   --show_parameter_stats_period=5000 \
   --save_dir=./output \
-<<<<<<< HEAD
   --num_passes=10000 \
   --average_test_period=10000000 \
   --init_model_path=./data \
   --load_missing_parameter_strategy=rand \
-2>&1 | tee 'train.log'
-=======
-  --trainer_count=4 \
-  --log_period=10 \
-  --num_passes=500 \
-  --use_gpu=false \
-  --show_parameter_stats_period=10 \
-  --test_all_data_in_one_period=1 \
-2>&1 | tee 'train.log'
->>>>>>> d0a908d5
+2>&1 | tee 'train.log'