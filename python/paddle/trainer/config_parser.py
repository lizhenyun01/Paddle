--- conflicted
+++ resolved
@@ -3813,7 +3813,25 @@
         self.config.reshape_conf.width_axis.extend(reshape['width'])
 
 
-<<<<<<< HEAD
+@config_layer('scale_sub_region')
+class ScaleSubRegionLayer(LayerBase):
+    def __init__(self, name, inputs, value, **xargs):
+        super(ScaleSubRegionLayer, self).__init__(
+            name, 'scale_sub_region', 0, inputs=inputs, **xargs)
+        scale_sub_region_conf = self.config.inputs[0].scale_sub_region_conf
+        scale_sub_region_conf.value = value
+
+        # get channel, width and height from input_0 layer
+        input_layer = self.get_input_layer(0)
+        image_conf = scale_sub_region_conf.image_conf
+        image_conf.img_size = input_layer.width
+        image_conf.img_size_y = input_layer.height
+        image_conf.channels = input_layer.size / (input_layer.width *
+                                                  input_layer.height)
+        self.set_cnn_layer(name, image_conf.img_size_y, image_conf.img_size,
+                           image_conf.channels)
+
+
 @config_layer('factorization_machine')
 class FactorizationMachineLayer(LayerBase):
     def __init__(self, name, inputs, factor_size, **xargs):
@@ -3827,25 +3845,6 @@
         psize = input_layer.size * factor_size
         dims = [input_layer.size, factor_size]
         self.create_input_parameter(0, psize, dims)
-=======
-@config_layer('scale_sub_region')
-class ScaleSubRegionLayer(LayerBase):
-    def __init__(self, name, inputs, value, **xargs):
-        super(ScaleSubRegionLayer, self).__init__(
-            name, 'scale_sub_region', 0, inputs=inputs, **xargs)
-        scale_sub_region_conf = self.config.inputs[0].scale_sub_region_conf
-        scale_sub_region_conf.value = value
-
-        # get channel, width and height from input_0 layer
-        input_layer = self.get_input_layer(0)
-        image_conf = scale_sub_region_conf.image_conf
-        image_conf.img_size = input_layer.width
-        image_conf.img_size_y = input_layer.height
-        image_conf.channels = input_layer.size / (input_layer.width *
-                                                  input_layer.height)
-        self.set_cnn_layer(name, image_conf.img_size_y, image_conf.img_size,
-                           image_conf.channels)
->>>>>>> 39715861
 
 
 # Deprecated, use a new layer specific class instead
