#  Copyright (c) 2018 PaddlePaddle Authors. All Rights Reserve.
#
#Licensed under the Apache License, Version 2.0 (the "License");
#you may not use this file except in compliance with the License.
#You may obtain a copy of the License at
#
#    http://www.apache.org/licenses/LICENSE-2.0
#
#Unless required by applicable law or agreed to in writing, software
#distributed under the License is distributed on an "AS IS" BASIS,
#WITHOUT WARRANTIES OR CONDITIONS OF ANY KIND, either express or implied.
#See the License for the specific language governing permissions and
#limitations under the License.
"""
All layers just related to the neural network.
"""

from ..layer_helper import LayerHelper
from ..initializer import Normal, Constant
from ..framework import Variable
from ..param_attr import ParamAttr
from tensor import concat

__all__ = [
<<<<<<< HEAD
    'fc', 'embedding', 'dynamic_lstm', 'gru_unit', 'linear_chain_crf',
    'crf_decoding', 'cos_sim', 'cross_entropy', 'square_error_cost', 'accuracy',
    'chunk_eval', 'sequence_conv', 'conv2d', 'sequence_pool', 'pool2d',
    'batch_norm', 'beam_search_decode', 'conv2d_transpose', 'sequence_expand',
    'lstm_unit', 'reduce_sum', 'reduce_mean', 'reduce_max', 'reduce_min',
    'sequence_first_step', 'sequence_last_step', 'dropout', 'split', 'warpctc'
=======
    'fc',
    'embedding',
    'dynamic_lstm',
    'gru_unit',
    'linear_chain_crf',
    'crf_decoding',
    'cos_sim',
    'cross_entropy',
    'square_error_cost',
    'accuracy',
    'chunk_eval',
    'sequence_conv',
    'conv2d',
    'sequence_pool',
    'pool2d',
    'batch_norm',
    'beam_search_decode',
    'conv2d_transpose',
    'sequence_expand',
    'lstm_unit',
    'reduce_sum',
    'reduce_mean',
    'reduce_max',
    'reduce_min',
    'sequence_first_step',
    'sequence_last_step',
    'dropout',
    'split',
    'l2_normalize',
    'matmul',
>>>>>>> 4b3e22b8
]


def fc(input,
       size,
       num_flatten_dims=1,
       param_attr=None,
       bias_attr=None,
       act=None,
       name=None):
    """
    **Fully Connected Layer**

    The fully connected layer can take multiple tensors as its inputs. It
    creates a variable (one for each input tensor) called weights for each input
    tensor, which represents a fully connected weight matrix from each input
    unit to each output unit. The fully connected layer multiplies each input
    tensor with its coresponding weight to produce an output Tensor. If
    multiple input tensors are given, the results of multiple multiplications
    will be sumed up. If bias_attr is not None, a biases variable will be
    created and added to the output. Finally, if activation is not None,
    it will be applied to the output as well.

    This process can be formulated as follows:

    .. math::

        Out = Act({\sum_{i=0}^{N-1}W_iX_i + b})

    In the above equation:

    * :math:`N`: Number of the input.
    * :math:`X_i`: The input tensor.
    * :math:`W`: The weights created by this layer.
    * :math:`b`: The bias parameter created by this layer (if needed).
    * :math:`Act`: The activation funtion.
    * :math:`Out`: The output tensor.

    Args:
       input(Variable|list): The input tensor(s) to the fully connected layer.
       size(int): The number of output units in the fully connected layer.
       num_flatten_dims(int): The fc layer can accept an input tensor with more
                              than two dimensions. If this happens, the
                              multidimensional tensor will first be flattened
                              into a 2-dimensional matrix. The parameter
                              `num_flatten_dims` determines how the input tensor
                              is flattened: the first `num_flatten_dims`
                              dimensions will be flatten to form the first
                              dimension of the final matrix (height of the
                              matrix), and the rest `rank(X) - num_flatten_dims`
                              dimensions are flattened to form the second
                              dimension of the final matrix (width of the matrix).
                              For example, suppose `X` is a 6-dimensional tensor
                              with a shape [2, 3, 4, 5, 6], and
                              `num_flatten_dims` = 3. Then, the flattened matrix
                              will have a shape [2 x 3 x 4, 5 x 6] = [24, 30].
                              By default, `num_flatten_dims` is set to 1.
       param_attr(ParamAttr|list): The parameter attribute for learnable
                                   parameters/weights of the fully connected
                                   layer.
       param_initializer(ParamAttr|list): The initializer used for the
                                          weight/parameter. If set None,
                                          XavierInitializer() will be used.
       bias_attr(ParamAttr|list): The parameter attribute for the bias parameter
                                  for this layer. If set None, no bias will be
                                  added to the output units.
       bias_initializer(ParamAttr|list): The initializer used for the bias.
                                        If set None, then ConstantInitializer()
                                        will be used.
       act(str): Activation to be applied to the output of the fully connected
                 layer.
       name(str): Name/alias of the fully connected layer.


    Returns:
        Variable: The output tensor variable.

    Raises:
        ValueError: If rank of the input tensor is less than 2.

    Examples:
        .. code-block:: python

          data = fluid.layers.data(name="data", shape=[32, 32], dtype="float32")
          fc = fluid.layers.fc(input=data, size=1000, act="tanh")
    """

    helper = LayerHelper("fc", **locals())

    dtype = helper.input_dtype()

    mul_results = []
    for input_var, param_attr in helper.iter_inputs_and_params():
        input_shape = input_var.shape
        param_shape = [
            reduce(lambda a, b: a * b, input_shape[num_flatten_dims:], 1)
        ] + [size]
        w = helper.create_parameter(
            attr=param_attr, shape=param_shape, dtype=dtype, is_bias=False)
        tmp = helper.create_tmp_variable(dtype)
        helper.append_op(
            type="mul",
            inputs={
                "X": input_var,
                "Y": w,
            },
            outputs={"Out": tmp},
            attrs={"x_num_col_dims": num_flatten_dims,
                   "y_num_col_dims": 1})
        mul_results.append(tmp)

    # sum
    if len(mul_results) == 1:
        pre_bias = mul_results[0]
    else:
        pre_bias = helper.create_tmp_variable(dtype)
        helper.append_op(
            type="sum", inputs={"X": mul_results}, outputs={"Out": pre_bias})
    # add bias
    pre_activation = helper.append_bias_op(pre_bias)
    # add activation
    return helper.append_activation(pre_activation)


def embedding(input, size, is_sparse=False, param_attr=None, dtype='float32'):
    """
    **Embedding Layer**

    This layer is used to lookup a vector of IDs, provided by *input*, in a lookup table.
    The result of this lookup is the embedding of each ID in the *input*.

    All the input variables are passed in as local variables to the LayerHelper
    constructor.

    Args:
       input(Variable): Input to the function
       size(tuple|list|None): Shape of the look up table parameter
       is_sparse(bool): Boolean flag that specifying whether the input is sparse
       param_attr(ParamAttr): Parameters for this layer
       dtype(np.dtype|core.DataType|str): The type of data : float32, float_16, int etc

    Returns:
        Variable: The tensor variable storing the embeddings of the \
                  supplied inputs.

    Examples:
        .. code-block:: python

          dict_size = len(dataset.ids)
          data = fluid.layers.data(name='ids', shape=[32, 32], dtype='float32')
          fc = fluid.layers.embedding(input=data, size=[dict_size, 16])
    """

    helper = LayerHelper('embedding', **locals())
    w = helper.create_parameter(
        attr=helper.param_attr, shape=size, dtype=dtype, is_bias=False)
    tmp = helper.create_tmp_variable(dtype)
    helper.append_op(
        type='lookup_table',
        inputs={'Ids': input,
                'W': w},
        outputs={'Out': tmp},
        attrs={'is_sparse': is_sparse})
    return tmp


# TODO(qijun): expose H0 and C0
def dynamic_lstm(input,
                 size,
                 param_attr=None,
                 bias_attr=None,
                 use_peepholes=True,
                 is_reverse=False,
                 gate_activation='sigmoid',
                 cell_activation='tanh',
                 candidate_activation='tanh',
                 dtype='float32'):
    helper = LayerHelper('lstm', **locals())
    size = size / 4
    weight = helper.create_parameter(
        attr=helper.param_attr, shape=[size, 4 * size], dtype=dtype)
    bias_size = [1, 7 * size]
    if not use_peepholes:
        bias_size[1] = 4 * size
    bias = helper.create_parameter(
        attr=helper.bias_attr, shape=bias_size, dtype=dtype, is_bias=True)

    hidden = helper.create_tmp_variable(dtype)
    cell = helper.create_tmp_variable(dtype)
    batch_gate = helper.create_tmp_variable(dtype)
    batch_cell_pre_act = helper.create_tmp_variable(dtype)

    helper.append_op(
        type='lstm',
        inputs={'Input': input,
                'Weight': weight,
                'Bias': bias},
        outputs={
            'Hidden': hidden,
            'Cell': cell,
            'BatchGate': batch_gate,
            'BatchCellPreAct': batch_cell_pre_act
        },
        attrs={
            'use_peepholes': use_peepholes,
            'is_reverse': is_reverse,
            'gate_activation': gate_activation,
            'cell_activation': cell_activation,
            'candidate_activation': candidate_activation
        })
    return hidden, cell


def gru_unit(input,
             hidden,
             size,
             weight=None,
             bias=None,
             activation='tanh',
             gate_activation='sigmoid'):
    """
    GRU unit layer. The equation of a gru step is:

        .. math::
            u_t & = actGate(xu_{t} + W_u h_{t-1} + b_u)

            r_t & = actGate(xr_{t} + W_r h_{t-1} + b_r)

            m_t & = actNode(xm_t + W_c dot(r_t, h_{t-1}) + b_m)

            h_t & = dot((1-u_t), m_t) + dot(u_t, h_{t-1})

    The inputs of gru unit includes :math:`z_t`, :math:`h_{t-1}`. In terms
    of the equation above, the :math:`z_t` is split into 3 parts -
    :math:`xu_t`, :math:`xr_t` and :math:`xm_t`. This means that in order to
    implement a full GRU unit operator for an input, a fully
    connected layer has to be applied, such that :math:`z_t = W_{fc}x_t`.

    The terms :math:`u_t` and :math:`r_t` represent the update and reset gates
    of the GRU cell. Unlike LSTM, GRU has one lesser gate. However, there is
    an intermediate candidate hidden output, which is denoted by :math:`m_t`.
    This layer has three outputs :math:`h_t`, :math:`dot(r_t, h_{t-1})`
    and concatenation of :math:`u_t`, :math:`r_t` and :math:`m_t`.

    Args:
        input (Variable): The fc transformed input value of current step.
        hidden (Variable): The hidden value of lstm unit from previous step.
        size (integer): The input dimension value.
        weight (ParamAttr): The weight parameters for gru unit. Default: None
        bias (ParamAttr): The bias parameters for gru unit. Default: None
        activation (string): The activation type for cell (actNode). Default: 'tanh'
        gate_activation (string): The activation type for gates (actGate). Default: 'sigmoid'

    Returns:
        tuple: The hidden value, reset-hidden value and gate values.

    Examples:

        .. code-block:: python

             # assuming we have x_t_data and prev_hidden of size=10
             x_t = fluid.layers.fc(input=x_t_data, size=30)
             hidden_val, r_h_val, gate_val = fluid.layers.gru_unit(input=x_t,
                                                    hidden = prev_hidden)

    """
    activation_dict = dict(
        identity=0,
        sigmoid=1,
        tanh=2,
        relu=3, )
    activation = activation_dict[activation]
    gate_activation = activation_dict[gate_activation]

    helper = LayerHelper('gru_unit', **locals())
    dtype = helper.input_dtype()
    size = size / 3

    # create weight
    if weight is None:
        weight = helper.create_parameter(
            attr=helper.param_attr, shape=[size, 3 * size], dtype=dtype)

    # create bias

    if bias is None:
        bias_size = [1, 3 * size]
        bias = helper.create_parameter(
            attr=helper.bias_attr, shape=bias_size, dtype=dtype, is_bias=True)

    gate = helper.create_tmp_variable(dtype)
    reset_hidden_pre = helper.create_tmp_variable(dtype)
    updated_hidden = helper.create_tmp_variable(dtype)

    helper.append_op(
        type='gru_unit',
        inputs={'Input': input,
                'HiddenPrev': hidden,
                'Weight': weight},
        outputs={
            'Gate': gate,
            'ResetHiddenPrev': reset_hidden_pre,
            'Hidden': updated_hidden,
        },
        attrs={
            'activation': 0,
            'gate_activation': 1,
        })

    return updated_hidden, reset_hidden_pre, gate


def linear_chain_crf(input, label, param_attr=None):
    helper = LayerHelper('linear_chain_crf', **locals())
    size = input.shape[1]
    transition = helper.create_parameter(
        attr=helper.param_attr,
        shape=[size + 2, size],
        dtype=helper.input_dtype())
    alpha = helper.create_tmp_variable(dtype=helper.input_dtype())
    emission_exps = helper.create_tmp_variable(dtype=helper.input_dtype())
    transition_exps = helper.create_tmp_variable(dtype=helper.input_dtype())
    log_likelihood = helper.create_tmp_variable(dtype=helper.input_dtype())
    helper.append_op(
        type='linear_chain_crf',
        inputs={"Emission": [input],
                "Transition": transition,
                "Label": label},
        outputs={
            "Alpha": [alpha],
            "EmissionExps": [emission_exps],
            "TransitionExps": transition_exps,
            "LogLikelihood": log_likelihood
        })

    return log_likelihood


def crf_decoding(input, param_attr, label=None):
    helper = LayerHelper('crf_decoding', **locals())
    transition = helper.get_parameter(param_attr.name)
    viterbi_path = helper.create_tmp_variable(dtype=helper.input_dtype())
    helper.append_op(
        type='crf_decoding',
        inputs={"Emission": [input],
                "Transition": transition,
                "Label": label},
        outputs={"ViterbiPath": [viterbi_path]})

    return viterbi_path


def cos_sim(X, Y, **kwargs):
    """
    This function performs the cosine similarity between two tensors
    X and Y and returns that as the output.
    """
    helper = LayerHelper('cos_sim', **kwargs)
    out = helper.create_tmp_variable(dtype=X.dtype)
    xnorm = helper.create_tmp_variable(dtype=X.dtype)
    ynorm = helper.create_tmp_variable(dtype=X.dtype)
    helper.append_op(
        type='cos_sim',
        inputs={'X': [X],
                'Y': [Y]},
        outputs={'Out': [out],
                 'XNorm': [xnorm],
                 'YNorm': [ynorm]})
    return out


def dropout(x, dropout_prob, is_test=False, seed=0, **kwargs):
    helper = LayerHelper('dropout', **kwargs)
    out = helper.create_tmp_variable(dtype=x.dtype)
    mask = helper.create_tmp_variable(dtype=x.dtype, stop_gradient=True)
    helper.append_op(
        type='dropout',
        inputs={'X': [x]},
        outputs={'Out': [out],
                 'Mask': [mask]},
        attrs={'dropout_prob': dropout_prob,
               'is_test': is_test,
               'seed': seed})
    return out


def cross_entropy(input, label, **kwargs):
    """
    **Cross Entropy Layer**

    This layer computes the cross entropy between `input` and `label`. It supports
    both standard cross-entropy and soft-label cross-entropy loss computation.

    1) One-hot cross-entropy:
	`soft_label = False`, `Label[i, 0]` indicates the class index for sample i:

        .. math::

            Y[i] = -\log(X[i, Label[i]])

    2) Soft-label cross-entropy:
	`soft_label = True`, `Label[i, j]` indicates the soft label of class j
	for sample i:

        .. math::

            Y[i] = \sum_j{-Label[i, j] * log(X[i, j])}

       Please make sure that in this case the summation of each row of `label`
       equals one.

    3) One-hot cross-entropy with vecterized `label`:
	 As a special case of 2), when each row of 'label' has only one
	 non-zero element which is equal to 1, soft-label cross-entropy degenerates
         to a one-hot cross-entropy with one-hot label representation.

    Args:
        input (Variable|list):  a 2-D tensor with shape [N x D], where N is the
            batch size and D is the number of classes. This input is a probability
            computed by the previous operator, which is almost always the result
            of a softmax operator.
        label (Variable|list): the ground truth which is a 2-D tensor. When
              `soft_label` is set to `False`, `label` is a tensor<int64> with shape
              [N x 1]. When `soft_label` is set to `True`, `label` is a
              tensor<float/double> with shape [N x D].
        soft_label (bool, via `**kwargs`): a flag indicating whether to interpretate
              the given labels as soft labels, default `False`.

    Returns:
         A 2-D tensor with shape [N x 1], the cross entropy loss.

    Raises:
        `ValueError`: 1) the 1st dimension of `input` and `label` are not equal; 2) when \
              `soft_label == True`, and the 2nd dimension of `input` and `label` are not \
               equal; 3) when `soft_label == False`, and the 2nd dimension of `label` is not 1.

    Examples:
        .. code-block:: python

          predict = fluid.layers.fc(input=net, size=classdim, act='softmax')
          cost = fluid.layers.cross_entropy(input=predict, label=label)
    """
    helper = LayerHelper('cross_entropy', **kwargs)
    out = helper.create_tmp_variable(dtype=input.dtype)
    helper.append_op(
        type='cross_entropy',
        inputs={'X': [input],
                'Label': [label]},
        outputs={'Y': [out]},
        attrs=kwargs)
    return out


def square_error_cost(input, label, **kwargs):
    """
    **Square error cost layer**

    This layer accepts input predictions and target label and returns the squared error cost.
    For predictions, :math:`X`, and target labels, :math:`Y`, the equation is:

    .. math::

        Out = (X - Y)^2

    In the above equation:

        * :math:`X`: Input predictions, a tensor.
        * :math:`Y`: Input labels, a tensor.
        * :math:`Out`: Output value, same shape with :math:`X`.

    Args:
       input(Variable): Input tensor, has predictions.
       label(Variable): Label tensor, has target labels.

    Returns:
        Variable: The tensor variable storing the element-wise squared error difference \
                  of input and label.

    Examples:
        .. code-block:: python

          y = layers.data(name='y', shape=[1], dtype='float32')
          y_predict = layers.data(name='y_predict', shape=[1], dtype='float32')
          cost = layers.square_error_cost(input=y_predict, label=y)

    """
    helper = LayerHelper('square_error_cost', **kwargs)
    minus_out = helper.create_tmp_variable(dtype=input.dtype)
    helper.append_op(
        type='elementwise_sub',
        inputs={'X': [input],
                'Y': [label]},
        outputs={'Out': [minus_out]})

    square_out = helper.create_tmp_variable(dtype=input.dtype)
    helper.append_op(
        type='square', inputs={'X': [minus_out]},
        outputs={'Out': [square_out]})
    return square_out


def accuracy(input, label, k=1, correct=None, total=None, **kwargs):
    """
    This function computes the accuracy using the input and label.
    The output is the top_k inputs and their indices.
    """
    helper = LayerHelper("accuracy", **kwargs)
    topk_out = helper.create_tmp_variable(dtype=input.dtype)
    topk_indices = helper.create_tmp_variable(dtype="int64")
    helper.append_op(
        type="top_k",
        inputs={"X": [input]},
        outputs={"Out": [topk_out],
                 "Indices": [topk_indices]},
        attrs={"k": k})
    acc_out = helper.create_tmp_variable(dtype="float32")
    if correct is None:
        correct = helper.create_tmp_variable(dtype="int64")
    if total is None:
        total = helper.create_tmp_variable(dtype="int64")
    helper.append_op(
        type="accuracy",
        inputs={
            "Out": [topk_out],
            "Indices": [topk_indices],
            "Label": [label]
        },
        outputs={
            "Accuracy": [acc_out],
            "Correct": [correct],
            "Total": [total],
        })
    return acc_out


def chunk_eval(input,
               label,
               chunk_scheme,
               num_chunk_types,
               excluded_chunk_types=None,
               **kwargs):
    """
    This function computes and outputs the precision, recall and
    F1-score of chunk detection.
    """
    helper = LayerHelper("chunk_eval", **kwargs)

    # prepare output
    precision = helper.create_tmp_variable(dtype="float32")
    recall = helper.create_tmp_variable(dtype="float32")
    f1_score = helper.create_tmp_variable(dtype="float32")
    num_infer_chunks = helper.create_tmp_variable(dtype="int64")
    num_label_chunks = helper.create_tmp_variable(dtype="int64")
    num_correct_chunks = helper.create_tmp_variable(dtype="int64")

    helper.append_op(
        type="chunk_eval",
        inputs={"Inference": [input],
                "Label": [label]},
        outputs={
            "Precision": [precision],
            "Recall": [recall],
            "F1-Score": [f1_score],
            "NumInferChunks": [num_infer_chunks],
            "NumLabelChunks": [num_label_chunks],
            "NumCorrectChunks": [num_correct_chunks]
        },
        attrs={
            "num_chunk_types": num_chunk_types,
            "chunk_scheme": chunk_scheme,
            "excluded_chunk_types": excluded_chunk_types or []
        })
    return precision, recall, f1_score, num_infer_chunks, num_label_chunks, num_correct_chunks


def sequence_conv(input,
                  num_filters,
                  filter_size=3,
                  filter_stride=1,
                  padding=None,
                  bias_attr=None,
                  param_attr=None,
                  act=None):
    """
    This function creates the op for sequence_conv, using the inputs and
    other convolutional configurations for the filters and stride as given
    in the input parameters to the function.
    """

    # FIXME(dzh) : want to unify the argument of python layer
    # function. So we ignore some unecessary attributes.
    # such as, padding_trainable, context_start.

    helper = LayerHelper('sequence_conv', **locals())
    dtype = helper.input_dtype()
    filter_shape = [filter_size * input.shape[1], num_filters]
    filter_param = helper.create_parameter(
        attr=helper.param_attr, shape=filter_shape, dtype=dtype)
    pre_bias = helper.create_tmp_variable(dtype)

    helper.append_op(
        type='sequence_conv',
        inputs={
            'X': [input],
            'Filter': [filter_param],
        },
        outputs={"Out": pre_bias},
        attrs={
            'contextStride': filter_stride,
            'contextStart': -int(filter_size / 2),
            'contextLength': filter_size
        })
    pre_act = helper.append_bias_op(pre_bias)
    return helper.append_activation(pre_act)


def conv2d(input,
           num_filters,
           filter_size,
           stride=None,
           padding=None,
           groups=None,
           param_attr=None,
           bias_attr=None,
           act=None):
    """
    **Convlution2D Layer**

    The convolution2D layer calculates the output based on the input, filter
    and strides, paddings, dilations, groups parameters. Input(Input) and Output(Output)
    are in NCHW format. Where N is batch size, C is the number of channels, H is the height
    of the feature, and W is the width of the feature.
    The details of convolution layer, please refer UFLDL's `convolution,
    <http://ufldl.stanford.edu/tutorial/supervised/FeatureExtractionUsingConvolution/>`_ .
    If bias attribution and activation type are provided, bias is added to the output of the convolution,
    and the corresponding activation function is applied to the final result.
    For each input :math:`X`, the equation is:


    .. math::

        Out = \sigma (W \\ast X + b)

    In the above equation:

        * :math:`X`: Input value, a tensor with NCHW format.
        * :math:`W`: Filter value, a tensor with MCHW format.
        * :math:`\\ast`: Convolution operation.
        * :math:`b`: Bias value, a 2-D tensor with shape [M, 1].
        * :math:`\\sigma`: Activation function.
        * :math:`Out`: Output value, the shape of :math:`Out` and :math:`X` may be different.

    Example:

        Input:
            Input shape: $(N, C_{in}, H_{in}, W_{in})$

            Filter shape: $(C_{out}, C_{in}, H_f, W_f)$

        Output:
            Output shape: $(N, C_{out}, H_{out}, W_{out})$
        Where
    .. math::

        H_{out}&= \\frac{(H_{in} + 2 * paddings[0] - (dilations[0] * (H_f - 1) + 1))}{strides[0]} + 1 \\\\
        W_{out}&= \\frac{(W_{in} + 2 * paddings[1] - (dilations[1] * (W_f - 1) + 1))}{strides[1]} + 1

    Args:
        input(Variable): The input image with [N, C, H, W] format.
        num_filters(int): The number of filter. It is as same as the output
            image channel.
        filter_size(int|tuple|None): The filter size. If filter_size is a tuple,
            it must contain two integers, (filter_size_H, filter_size_W).
            Otherwise, the filter will be a square.
        stride(int|tuple): The stride size. If stride is a tuple, it must
            contain two integers, (stride_H, stride_W). Otherwise, the
            stride_H = stride_W = stride. Default: stride = 1.
        padding(int|tuple): The padding size. If padding is a tuple, it must
            contain two integers, (padding_H, padding_W). Otherwise, the
            padding_H = padding_W = padding. Default: padding = 0.
        groups(int): The groups number of the Conv2d Layer. According to grouped
            convolution in Alex Krizhevsky's Deep CNN paper: when group=2,
            the first half of the filters is only connected to the first half
            of the input channels, while the second half of the filters is only
            connected to the second half of the input channels. Default: groups=1
        param_attr(ParamAttr): The parameters to the Conv2d Layer. Default: None
        bias_attr(ParamAttr): Bias parameter for the Conv2d layer. Default: None
        act(str): Activation type. Default: None

    Returns:
        Variable: The tensor variable storing the convolution and \
                  non-linearity activation result.

    Raises:
        ValueError: If the shapes of input, filter_size, stride, padding and groups mismatch.

    Examples:
        .. code-block:: python

          data = fluid.layers.data(name='data', shape=[3, 32, 32], dtype='float32')
          conv2d = fluid.layers.conv2d(input=data, num_filters=2, filter_size=3, act="relu")
    """

    if stride is None:
        stride = [1, 1]
    helper = LayerHelper('conv2d', **locals())
    dtype = helper.input_dtype()

    num_channels = input.shape[1]
    if groups is None:
        num_filter_channels = num_channels
    else:
        if num_channels % groups != 0:
            raise ValueError("num_channels must be divisible by groups.")
        num_filter_channels = num_channels / groups

    if isinstance(filter_size, int):
        filter_size = [filter_size, filter_size]
    if isinstance(stride, int):
        stride = [stride, stride]
    if isinstance(padding, int):
        padding = [padding, padding]

    input_shape = input.shape
    filter_shape = [num_filters, num_filter_channels] + filter_size

    def _get_default_param_initializer():
        std = (2.0 / (filter_size[0]**2 * num_channels))**0.5
        return Normal(0.0, std, 0)

    filter_param = helper.create_parameter(
        attr=helper.param_attr,
        shape=filter_shape,
        dtype=dtype,
        default_initializer=_get_default_param_initializer())

    pre_bias = helper.create_tmp_variable(dtype)

    helper.append_op(
        type='conv2d',
        inputs={
            'Input': input,
            'Filter': filter_param,
        },
        outputs={"Output": pre_bias},
        attrs={'strides': stride,
               'paddings': padding,
               'groups': groups})

    pre_act = helper.append_bias_op(pre_bias, dim_start=1, dim_end=2)

    return helper.append_activation(pre_act)


def sequence_pool(input, pool_type, **kwargs):
    """
    This function add the operator for sequence pooling.
    It pools features of all time-steps of each instance, and is applied
    on top of the input using pool_type mentioned in the parameters.

    It supports four pool_type:

    - average: :math:`Out[i] = \\frac{\sum_i X_i}{N}`
    - sum:     :math:`Out[i] = \sum_jX_{ij}`
    - sqrt:    :math:`Out[i] = \\frac{\sum_jX_{ij}}{\sqrt{len(X_i)}}`
    - max:     :math:`Out[i] = max(X_i)`

    .. code-block:: text

       x is a 1-level LoDTensor:
         x.lod = [[0, 2, 5, 7]]
         x.data = [1, 3, 2, 4, 6, 5, 1]
         x.dims = [7, 1]

       then output is a Tensor:
         out.dim = [3, 1]
         with condition len(x.lod[-1]) - 1 == out.dims[0]

       for different pool_type:
         average: out.data = [2, 4, 3], where 2=(1+3)/2, 4=(2+4+6)/3, 3=(5+1)/2
         sum    : out.data = [4, 12, 6], where 4=1+3, 12=2+4+6, 6=5+1
         sqrt   : out.data = [2.82, 6.93, 4.24], where 2.82=(1+3)/sqrt(2),
                    6.93=(2+4+6)/sqrt(3), 4.24=(5+1)/sqrt(2)
         max    : out.data = [3, 6, 5], where 3=max(1,3), 6=max(2,4,6), 5=max(5,1)

    Args:
        input(variable): The input variable which is a LoDTensor.
        pool_type (string): The pooling type of sequence_pool.
            It supports average, sum, sqrt and max.

    Returns:
        The sequence pooling variable which is a Tensor.

    Examples:

        .. code-block:: python

             x = fluid.layers.data(name='x', shape=[7, 1],
                              dtype='float32', lod_level=1)
             avg_x = fluid.layers.sequence_pool(input=x, pool_type='average')
             sum_x = fluid.layers.sequence_pool(input=x, pool_type='sum')
             sqrt_x = fluid.layers.sequence_pool(input=x, pool_type='sqrt')
             max_x = fluid.layers.sequence_pool(input=x, pool_type='max')
    """
    helper = LayerHelper('sequence_pool', input=input, **kwargs)
    dtype = helper.input_dtype()
    pool_out = helper.create_tmp_variable(dtype)
    max_index = helper.create_tmp_variable(dtype)

    helper.append_op(
        type="sequence_pool",
        inputs={"X": input},
        outputs={"Out": pool_out,
                 "MaxIndex": max_index},
        attrs={"pooltype": pool_type.upper()})

    # when pool_type is max, variable max_index is initialized,
    # so we stop the gradient explicitly here
    if pool_type == 'max':
        max_index.stop_gradient = True

    return pool_out


def sequence_first_step(input, **kwargs):
    """
    This funciton get the first step of sequence.

    .. code-block:: text

       x is a 1-level LoDTensor:
         x.lod = [[0, 2, 5, 7]]
         x.data = [1, 3, 2, 4, 6, 5, 1]
         x.dims = [7, 1]

       then output is a Tensor:
         out.dim = [3, 1]
         with condition len(x.lod[-1]) - 1 == out.dims[0]
         out.data = [1, 2, 5], where 1=first(1,3), 2=first(2,4,6), 5=first(5,1)

    Args:
        input(variable): The input variable which is a LoDTensor.

    Returns:
        The sequence's first step variable which is a Tensor.

    Examples:

        .. code-block:: python

             x = fluid.layers.data(name='x', shape=[7, 1],
                              dtype='float32', lod_level=1)
             x_first_step = fluid.layers.sequence_first_step(input=x)
    """
    return sequence_pool(input=input, pool_type="first")


def sequence_last_step(input, **kwargs):
    """
    This funciton get the last step of sequence.

    .. code-block:: text

       x is a 1-level LoDTensor:
         x.lod = [[0, 2, 5, 7]]
         x.data = [1, 3, 2, 4, 6, 5, 1]
         x.dims = [7, 1]

       then output is a Tensor:
         out.dim = [3, 1]
         with condition len(x.lod[-1]) - 1 == out.dims[0]
         out.data = [3, 6, 1], where 3=last(1,3), 6=last(2,4,6), 1=last(5,1)

    Args:
        input(variable): The input variable which is a LoDTensor.

    Returns:
        The sequence's last step variable which is a Tensor.

    Examples:

        .. code-block:: python

             x = fluid.layers.data(name='x', shape=[7, 1],
                              dtype='float32', lod_level=1)
             x_last_step = fluid.layers.sequence_last_step(input=x)
    """
    return sequence_pool(input=input, pool_type="last")


def pool2d(input,
           pool_size,
           pool_type,
           pool_stride=None,
           pool_padding=None,
           global_pooling=False,
           name=None):
    """
    This function adds the operator for pooling in 2 dimensions, using the
    pooling configurations mentioned in input parameters.
    """
    if pool_padding is None:
        pool_padding = [0, 0]
    if pool_stride is None:
        pool_stride = [1, 1]
    if pool_type not in ["max", "avg"]:
        raise ValueError(
            "Unknown pool_type: '%s'. It can only be 'max' or 'avg'.",
            str(pool_type))
    if isinstance(pool_size, int):
        pool_size = [pool_size, pool_size]
    if isinstance(pool_stride, int):
        pool_stride = [pool_stride, pool_stride]
    if isinstance(pool_padding, int):
        pool_padding = [pool_padding, pool_padding]

    helper = LayerHelper('pool2d', **locals())
    dtype = helper.input_dtype()
    pool_out = helper.create_tmp_variable(dtype)

    helper.append_op(
        type="pool2d",
        inputs={"X": input},
        outputs={"Out": pool_out},
        attrs={
            "pooling_type": pool_type,
            "ksize": pool_size,
            "global_pooling": global_pooling,
            "strides": pool_stride,
            "paddings": pool_padding
        })

    return pool_out


def batch_norm(input,
               act=None,
               is_test=False,
               momentum=0.9,
               epsilon=1e-05,
               param_attr=None,
               bias_attr=None,
               data_layout='NCHW',
               name=None):
    """
    This function helps create an operator to implement
    the BatchNorm layer using the configurations from the input parameters.
    """
    helper = LayerHelper('batch_norm', **locals())
    dtype = helper.input_dtype()

    input_shape = input.shape
    if data_layout == 'NCHW':
        channel_num = input_shape[1]
    else:
        if data_layout == 'NHWC':
            channel_num = input_shape[-1]
        else:
            raise ValueError("unsupported data layout:" + data_layout)

    param_shape = [channel_num]

    # create parameter
    scale = helper.create_parameter(
        attr=helper.param_attr,
        shape=param_shape,
        dtype=dtype,
        default_initializer=Constant(1.0))

    bias = helper.create_parameter(
        attr=helper.bias_attr, shape=param_shape, dtype=dtype, is_bias=True)

    mean = helper.create_global_variable(
        dtype=input.dtype,
        shape=param_shape,
        persistable=True,
        stop_gradient=True)
    helper.set_variable_initializer(var=mean, initializer=Constant(0.0))

    variance = helper.create_global_variable(
        dtype=input.dtype,
        shape=param_shape,
        persistable=True,
        stop_gradient=True)
    helper.set_variable_initializer(var=variance, initializer=Constant(1.0))

    # create output
    # mean and mean_out share the same memory
    mean_out = mean
    # variance and variance out share the same memory
    variance_out = variance
    saved_mean = helper.create_tmp_variable(dtype=dtype, stop_gradient=True)
    saved_variance = helper.create_tmp_variable(dtype=dtype, stop_gradient=True)

    batch_norm_out = helper.create_tmp_variable(dtype)

    helper.append_op(
        type="batch_norm",
        inputs={
            "X": input,
            "Scale": scale,
            "Bias": bias,
            "Mean": mean,
            "Variance": variance
        },
        outputs={
            "Y": batch_norm_out,
            "MeanOut": mean_out,
            "VarianceOut": variance_out,
            "SavedMean": saved_mean,
            "SavedVariance": saved_variance
        },
        attrs={"momentum": momentum,
               "epsilon": epsilon,
               "is_test": is_test})

    return helper.append_activation(batch_norm_out)


def beam_search_decode(ids, scores, name=None):
    helper = LayerHelper('beam_search_decode', **locals())
    sentence_ids = helper.create_tmp_variable(dtype=ids.dtype)
    sentence_scores = helper.create_tmp_variable(dtype=ids.dtype)

    helper.append_op(
        type="beam_search_decode",
        inputs={"Ids": ids,
                "Scores": scores},
        outputs={
            "SentenceIds": sentence_ids,
            "SentenceScores": sentence_scores
        })

    return sentence_ids, sentence_scores


def conv2d_transpose(input,
                     num_filters,
                     output_size=None,
                     filter_size=None,
                     padding=None,
                     stride=None,
                     dilation=None,
                     param_attr=None,
                     name=None):
    """
    The transpose of conv2d layer.

    This layer is also known as deconvolution layer.

    Args:
        input(Variable): The input image with [N, C, H, W] format.
        num_filters(int): The number of filter. It is as same as the output
            image channel.
        output_size(int|tuple|None): The output image size. If output size is a
            tuple, it must contain two integers, (image_H, image_W). This
            parameter only works when filter_size is None.
        filter_size(int|tuple|None): The filter size. If filter_size is a tuple,
            it must contain two integers, (filter_size_H, filter_size_W).
            Otherwise, the filter will be a square.  None if use output size to
            calculate filter_size
        padding(int|tuple): The padding size. If padding is a tuple, it must
            contain two integers, (padding_H, padding_W). Otherwise, the
            padding_H = padding_W = padding.
        stride(int|tuple): The stride size. If stride is a tuple, it must
            contain two integers, (stride_H, stride_W). Otherwise, the
            stride_H = stride_W = stride.
        dilation(int|tuple): The dilation size. If dilation is a tuple, it must
            contain two integers, (dilation_H, dilation_W). Otherwise, the
            dilation_H = dilation_W = dilation.
        param_attr: Parameter Attribute.
        name(str|None): A name for this layer(optional). If set None, the layer
                       will be named automatically.

    Returns:
        Variable: Output image.
    """
    helper = LayerHelper("conv2d_transpose", **locals())
    if not isinstance(input, Variable):
        raise TypeError("Input of conv2d_transpose must be Variable")
    input_channel = input.shape[1]

    op_attr = dict()

    if isinstance(padding, int):
        op_attr['paddings'] = [padding, padding]
    elif padding is not None:
        op_attr['paddings'] = padding

    if isinstance(stride, int):
        op_attr['strides'] = [stride, stride]
    elif stride is not None:
        op_attr['strides'] = stride

    if isinstance(dilation, int):
        op_attr['dilations'] = [dilation, dilation]
    elif dilation is not None:
        op_attr['dilations'] = dilation

    if filter_size is None:
        if output_size is None:
            raise ValueError("output_size must be set when filter_size is None")
        if isinstance(output_size, int):
            output_size = [output_size, output_size]

        padding = op_attr.get('paddings', [0, 0])
        stride = op_attr.get('strides', [1, 1])
        dilation = op_attr.get('dilations', [1, 1])

        h_in = input.shape[2]
        w_in = input.shape[3]

        filter_size_h = (output_size[0] - (h_in - 1) * stride[0] + 2 *
                         padding[0] - 1) / dilation[0] + 1
        filter_size_w = (output_size[1] - (w_in - 1) * stride[1] + 2 *
                         padding[1] - 1) / dilation[1] + 1
        filter_size = [filter_size_h, filter_size_w]

    elif isinstance(filter_size, int):
        filter_size = [filter_size, filter_size]

    filter_shape = [input_channel, num_filters] + filter_size
    img_filter = helper.create_parameter(
        dtype=input.dtype, shape=filter_shape, attr=helper.param_attr)

    out = helper.create_tmp_variable(dtype=input.dtype)
    helper.append_op(
        type='conv2d_transpose',
        inputs={'Input': [input],
                'Filter': [img_filter]},
        outputs={'Output': out},
        attrs=op_attr)

    return out


def sequence_expand(x, y, name=None):
    """Sequence Expand Layer. This layer will expand the input variable **x**
    according to LoD information of **y**. And the following examples will
    explain how sequence_expand works:

    .. code-block:: text

        * Case 1
            x is a LoDTensor:
                x.lod = [[0,       2, 3],
                         [0, 1,    3, 4]]
                x.data = [a, b, c, d]
                x.dims = [4, 1]

            y is a LoDTensor:
                y.lod = [[0,    2,    4],
                         [0, 3, 6, 7, 8]]

            with condition len(y.lod[-1]) - 1 == x.dims[0]

            then output is a 2-level LoDTensor:
                out.lod = [[0,                2,    4],
                           [0,       3,       6, 7, 8]]
                out.data = [a, a, a, b, b, b, c, d]
                out.dims = [8, 1]

        * Case 2
            x is a Tensor:
                x.data = [a, b, c]
                x.dims = [3, 1]

            y is a LoDTensor:
                y.lod = [[0, 2, 3, 6]]

            with condition len(y.lod[-1]) - 1 == x.dims[0]

            then output is a 1-level LoDTensor:
                out.lod = [[0,    2, 3,      6]]
                out.data = [a, a, b, c, c, c]
                out.dims = [6, 1]

    Args:
        x (Variable): The input variable which is a Tensor or LoDTensor.
        y (Variable): The input variable which is a LoDTensor.
        name(str|None): A name for this layer(optional). If set None, the layer
                       will be named automatically.

    Returns:
        Variable: The expanded variable which is a LoDTensor.

    Examples:
        .. code-block:: python

            x = fluid.layers.data(name='x', shape=[10], dtype='float32')
            y = fluid.layers.data(name='y', shape=[10, 20],
                             dtype='float32', lod_level=1)
            out = layers.sequence_expand(x=x, y=y)
    """
    helper = LayerHelper('sequence_expand', input=x, **locals())
    dtype = helper.input_dtype()
    tmp = helper.create_tmp_variable(dtype)
    helper.append_op(
        type='sequence_expand', inputs={'X': x,
                                        'Y': y}, outputs={'Out': tmp})
    return tmp


def lstm_unit(x_t,
              hidden_t_prev,
              cell_t_prev,
              forget_bias=0.0,
              param_attr=None,
              bias_attr=None,
              name=None):
    """Lstm unit layer. The equation of a lstm step is:

        .. math::

            i_t & = \sigma(W_{x_i}x_{t} + W_{h_i}h_{t-1} + b_i)

            f_t & = \sigma(W_{x_f}x_{t} + W_{h_f}h_{t-1} + b_f)

            c_t & = f_tc_{t-1} + i_t tanh (W_{x_c}x_t + W_{h_c}h_{t-1} + b_c)

            o_t & = \sigma(W_{x_o}x_{t} + W_{h_o}h_{t-1} + b_o)

            h_t & = o_t tanh(c_t)

    The inputs of lstm unit include :math:`x_t`, :math:`h_{t-1}` and
    :math:`c_{t-1}`. The 2nd dimensions of :math:`h_{t-1}` and :math:`c_{t-1}`
    should be same. The implementation separates the linear transformation and
    non-linear transformation apart. Here, we take :math:`i_t` as an example.
    The linear transformation is applied by calling a `fc` layer and the
    equation is:

        .. math::

            L_{i_t} = W_{x_i}x_{t} + W_{h_i}h_{t-1} + b_i

    The non-linear transformation is applied by calling `lstm_unit_op` and the
    equation is:

        .. math::

            i_t = \sigma(L_{i_t})

    This layer has two outputs including :math:`h_t` and :math:`o_t`.

    Args:
        x_t (Variable): The input value of current step, a 2-D tensor with shape
            M x N, M for batch size and N for input size.
        hidden_t_prev (Variable): The hidden value of lstm unit, a 2-D tensor
            with shape M x S, M for batch size and S for size of lstm unit.
        cell_t_prev (Variable): The cell value of lstm unit, a 2-D tensor with
            shape M x S, M for batch size and S for size of lstm unit.
        forget_bias (float): The forget bias of lstm unit.
        param_attr (ParamAttr): The attributes of parameter weights, used to set
            initializer, name etc.
        bias_attr (ParamAttr): The attributes of bias weights, if not False,
            bias weights will be created and be set to default value.
        name(str|None): A name for this layer(optional). If set None, the layer
                       will be named automatically.

    Returns:
        tuple: The hidden value and cell value of lstm unit.

    Raises:
        ValueError: The ranks of **x_t**, **hidden_t_prev** and **cell_t_prev**\
                not be 2 or the 1st dimensions of **x_t**, **hidden_t_prev** \
                and **cell_t_prev** not be the same or the 2nd dimensions of \
                **hidden_t_prev** and **cell_t_prev** not be the same.

    Examples:

        .. code-block:: python

             x_t = fluid.layers.fc(input=x_t_data, size=10)
             prev_hidden = fluid.layers.fc(input=prev_hidden_data, size=30)
             prev_cell = fluid.layers.fc(input=prev_cell_data, size=30)
             hidden_value, cell_value = fluid.layers.lstm_unit(x_t=x_t,
                                                    hidden_t_prev=prev_hidden,
                                                    cell_t_prev=prev_cell)
    """
    helper = LayerHelper('lstm_unit', **locals())

    if len(x_t.shape) != 2:
        raise ValueError("Rank of x_t must be 2.")

    if len(hidden_t_prev.shape) != 2:
        raise ValueError("Rank of hidden_t_prev must be 2.")

    if len(cell_t_prev.shape) != 2:
        raise ValueError("Rank of cell_t_prev must be 2.")

    if x_t.shape[0] != hidden_t_prev.shape[0] or x_t.shape[
            0] != cell_t_prev.shape[0]:
        raise ValueError("The 1st dimensions of x_t, hidden_t_prev and "
                         "cell_t_prev must be the same.")

    if hidden_t_prev.shape[1] != cell_t_prev.shape[1]:
        raise ValueError("The 2nd dimensions of hidden_t_prev and "
                         "cell_t_prev must be the same.")

    if bias_attr is None:
        bias_attr = ParamAttr()

    size = cell_t_prev.shape[1]
    concat_out = concat(input=[x_t, hidden_t_prev], axis=1)
    fc_out = fc(input=concat_out,
                size=4 * size,
                param_attr=param_attr,
                bias_attr=bias_attr)
    dtype = x_t.dtype
    c = helper.create_tmp_variable(dtype)
    h = helper.create_tmp_variable(dtype)

    helper.append_op(
        type='lstm_unit',
        inputs={"X": fc_out,
                "C_prev": cell_t_prev},
        outputs={"C": c,
                 "H": h},
        attrs={"forget_bias": forget_bias})

    return h, c


def reduce_sum(input, dim=None, keep_dim=False, name=None):
    """
    Computes the sum of tensor elements over the given dimension.

    Args:
        input (Variable): The input variable which is a Tensor or LoDTensor.
        dim (int|None): The dimension along which the sum is performed. If
            :attr:`None`, sum all elements of :attr:`input` and return a
            Tensor variable with a single element, otherwise must be in the
            range :math:`[-rank(input), rank(input))`. If :math:`dim < 0`,
            the dimension to reduce is :math:`rank + dim`.
        keep_dim (bool): Whether to reserve the reduced dimension in the
            output Tensor. The result tensor will have one fewer dimension
            than the :attr:`input` unless :attr:`keep_dim` is true.
        name(str|None): A name for this layer(optional). If set None, the layer
                       will be named automatically.

    Returns:
        Variable: The reduced Tensor variable.

    Examples:
        .. code-block:: python

            # x is a Tensor variable with following elements:
            #    [[0.2, 0.3, 0.5, 0.9]
            #     [0.1, 0.2, 0.6, 0.7]]
            # Each example is followed by the correspending output tensor.
            fluid.layers.reduce_sum(x)  # [3.5]
            fluid.layers.reduce_sum(x, dim=0)  # [0.3, 0.5, 1.1, 1.6]
            fluid.layers.reduce_sum(x, dim=-1)  # [1.9, 1.6]
            fluid.layers.reduce_sum(x, dim=1, keep_dim=True)  # [[1.9], [1.6]]
    """
    helper = LayerHelper('reduce_sum', **locals())
    out = helper.create_tmp_variable(dtype=helper.input_dtype())
    helper.append_op(
        type='reduce_sum',
        inputs={'X': input},
        outputs={'Out': out},
        attrs={
            'dim': dim if dim != None else 0,
            'keep_dim': keep_dim,
            'reduce_all': True if dim == None else False
        })
    return out


def reduce_mean(input, dim=None, keep_dim=False, name=None):
    """
    Computes the mean of tensor elements over the given dimension.

    Args:
        input (Variable): The input variable which is a Tensor or LoDTensor.
        dim (int|None): The dimension along which the mean is computed. If
            :attr:`None`, compute the mean over all elements of :attr:`input`
            and return a Tensor variable with a single element, otherwise
            must be in the range :math:`[-rank(input), rank(input))`. If
            :math:`dim < 0`, the dimension to reduce is :math:`rank + dim`.
        keep_dim (bool): Whether to reserve the reduced dimension in the
            output Tensor. The result tensor will have one fewer dimension
            than the :attr:`input` unless :attr:`keep_dim` is true.
        name(str|None): A name for this layer(optional). If set None, the layer
                       will be named automatically.

    Returns:
        Variable: The reduced Tensor variable.

    Examples:
        .. code-block:: python

            # x is a Tensor variable with following elements:
            #    [[0.2, 0.3, 0.5, 0.9]
            #     [0.1, 0.2, 0.6, 0.7]]
            # Each example is followed by the correspending output tensor.
            fluid.layers.reduce_mean(x)  # [0.4375]
            fluid.layers.reduce_mean(x, dim=0)  # [0.15, 0.25, 0.55, 0.8]
            fluid.layers.reduce_mean(x, dim=-1)  # [0.475, 0.4]
            fluid.layers.reduce_mean(x, dim=1, keep_dim=True)  # [[0.475], [0.4]]
    """
    helper = LayerHelper('reduce_mean', **locals())
    out = helper.create_tmp_variable(dtype=helper.input_dtype())
    helper.append_op(
        type='reduce_mean',
        inputs={'X': input},
        outputs={'Out': out},
        attrs={
            'dim': dim if dim != None else 0,
            'keep_dim': keep_dim,
            'reduce_all': True if dim == None else False
        })
    return out


def reduce_max(input, dim=None, keep_dim=False, name=None):
    """
    Computes the maximum of tensor elements over the given dimension.

    Args:
        input (Variable): The input variable which is a Tensor or LoDTensor.
        dim (int|None): The dimension along which the maximum is computed.
            If :attr:`None`, compute the maximum over all elements of
            :attr:`input` and return a Tensor variable with a single element,
            otherwise must be in the range :math:`[-rank(input), rank(input))`.
            If :math:`dim < 0`, the dimension to reduce is :math:`rank + dim`.
        keep_dim (bool): Whether to reserve the reduced dimension in the
            output Tensor. The result tensor will have one fewer dimension
            than the :attr:`input` unless :attr:`keep_dim` is true.
        name(str|None): A name for this layer(optional). If set None, the layer
                       will be named automatically.

    Returns:
        Variable: The reduced Tensor variable.

    Examples:
        .. code-block:: python

            # x is a Tensor variable with following elements:
            #    [[0.2, 0.3, 0.5, 0.9]
            #     [0.1, 0.2, 0.6, 0.7]]
            # Each example is followed by the correspending output tensor.
            fluid.layers.reduce_max(x)  # [0.9]
            fluid.layers.reduce_max(x, dim=0)  # [0.2, 0.3, 0.6, 0.9]
            fluid.layers.reduce_max(x, dim=-1)  # [0.9, 0.7]
            fluid.layers.reduce_max(x, dim=1, keep_dim=True)  # [[0.9], [0.7]]
    """
    helper = LayerHelper('reduce_max', **locals())
    out = helper.create_tmp_variable(dtype=helper.input_dtype())
    helper.append_op(
        type='reduce_max',
        inputs={'X': input},
        outputs={'Out': out},
        attrs={
            'dim': dim if dim != None else 0,
            'keep_dim': keep_dim,
            'reduce_all': True if dim == None else False
        })
    return out


def reduce_min(input, dim=None, keep_dim=False, name=None):
    """
    Computes the minimum of tensor elements over the given dimension.

    Args:
        input (Variable): The input variable which is a Tensor or LoDTensor.
        dim (int|None): The dimension along which the minimum is computed.
            If :attr:`None`, compute the minimum over all elements of
            :attr:`input` and return a Tensor variable with a single element,
            otherwise must be in the range :math:`[-rank(input), rank(input))`.
            If :math:`dim < 0`, the dimension to reduce is :math:`rank + dim`.
        keep_dim (bool): Whether to reserve the reduced dimension in the
            output Tensor. The result tensor will have one fewer dimension
            than the :attr:`input` unless :attr:`keep_dim` is true.
        name(str|None): A name for this layer(optional). If set None, the layer
                       will be named automatically.

    Returns:
        Variable: The reduced Tensor variable.

    Examples:
        .. code-block:: python

            # x is a Tensor variable with following elements:
            #    [[0.2, 0.3, 0.5, 0.9]
            #     [0.1, 0.2, 0.6, 0.7]]
            # Each example is followed by the correspending output tensor.
            fluid.layers.reduce_min(x)  # [0.1]
            fluid.layers.reduce_min(x, dim=0)  # [0.1, 0.2, 0.5, 0.7]
            fluid.layers.reduce_min(x, dim=-1)  # [0.2, 0.1]
            fluid.layers.reduce_min(x, dim=1, keep_dim=True)  # [[0.2], [0.1]]
    """
    helper = LayerHelper('reduce_min', **locals())
    out = helper.create_tmp_variable(dtype=helper.input_dtype())
    helper.append_op(
        type='reduce_min',
        inputs={'X': input},
        outputs={'Out': out},
        attrs={
            'dim': dim if dim != None else 0,
            'keep_dim': keep_dim,
            'reduce_all': True if dim == None else False
        })
    return out


def split(input, num_or_sections, dim=-1, name=None):
    """
    Split the input tensor into multiple sub-tensors.

    Args:
        input (Variable): The input variable which is a Tensor or LoDTensor.
        num_or_sections (int|list): If :attr:`num_or_sections` is an integer,
            then the integer indicates the number of equal sized sub-tensors
            that the tensor will be divided into. If :attr:`num_or_sections`
            is a list of integers, the length of list indicates the number of
            sub-tensors and the integers indicate the sizes of sub-tensors'
            :attr:`dim` dimension orderly.
        dim (int): The dimension along which to split. If :math:`dim < 0`, the
            dimension to split along is :math:`rank(input) + dim`.
        name(str|None): A name for this layer(optional). If set None, the layer
                       will be named automatically.

    Returns:
        List: The list of segmented tensor variables.

    Examples:
        .. code-block:: python

            # x is a Tensor variable with shape [3, 9, 5]:
            x0, x1, x2 = fluid.layers.split(x, num_or_sections=3, dim=1)
            x0.shape  # [3, 3, 5]
            x1.shape  # [3, 3, 5]
            x2.shape  # [3, 3, 5]
            x0, x1, x2 = fluid.layers.split(x, num_or_sections=[2, 3, 4], dim=1)
            x0.shape  # [3, 2, 5]
            x1.shape  # [3, 3, 5]
            x2.shape  # [3, 4, 5]
    """
    helper = LayerHelper('split', **locals())
    input_shape = input.shape
    dim = (len(input_shape) + dim) if dim < 0 else dim
    if isinstance(num_or_sections, int):
        assert num_or_sections > 1, 'num_or_sections must be more than 1.'
        num = num_or_sections
    else:
        assert len(num_or_sections) < input_shape[
            dim], 'len(num_or_sections) must not be more than input.shape[dim].'
        num = len(num_or_sections)
    outs = [
        helper.create_tmp_variable(dtype=helper.input_dtype())
        for i in range(num)
    ]
    helper.append_op(
        type='split',
        inputs={'X': input},
        outputs={'Out': outs},
        attrs={
            'num': num_or_sections if isinstance(num_or_sections, int) else 0,
            'sections': num_or_sections
            if isinstance(num_or_sections, list) else [],
            'axis': dim
        })
    return outs


<<<<<<< HEAD
def warpctc(input, label, blank=0, norm_by_times=False, **kwargs):
    """
    An operator integrating the open source Warp-CTC library
    (https://github.com/baidu-research/warp-ctc)
    to compute Connectionist Temporal Classification (CTC) loss.
    It can be aliased as softmax with CTC, since a native softmax activation is
    interated to the Warp-CTC library, to to normlize values for each row of the
    input tensor.

    Args:
       input(Variable): (LodTensor, default: LoDTensor<float>),
         the unscaled probabilities of variable-length sequences,
         which is a 2-D Tensor with LoD information.
         It's shape is [Lp, num_classes + 1], where Lp is the sum of all input
         sequences' length and num_classes is the true number of classes.
         (not including the blank label).
       label(Variable): (LodTensor, default: LoDTensor<int>), the ground truth
         of variable-length sequence, which is a 2-D Tensor with LoD
         information. It is of the shape [Lg, 1], where Lg is th sum of
         all labels' length.
       blank: (int, default: 0), the blank label index of Connectionist
         Temporal Classification (CTC) loss, which is in the
         half-opened interval [0, num_classes + 1).
       norm_by_times: (bool, default: false), whether to normalize
       the gradients by the number of time-step,which is also the
       sequence's length. There is no need to normalize the gradients
       if warpctc layer was follewed by a mean_op.

    Returns:
        Variable: The Connectionist Temporal Classification (CTC) loss,
        which is a 2-D Tensor of the shape [batch_size, 1].

    Examples:
        .. code-block:: python
            y = layers.data(name='y', shape=[11, 8], dtype='float32', lod_level=1)
            y_predict = layers.data(name='y_predict', shape=[11, 1], dtype='float32')
            cost = layers.warpctc(input=y_predict, label=y)

    """
    helper = LayerHelper('warpctc', **kwargs)
    loss_out = helper.create_tmp_variable(dtype=input.dtype)
    grad_out = helper.create_tmp_variable(dtype=input.dtype)
    helper.append_op(
        type='warpctc',
        inputs={'Logits': [input],
                'Label': [label]},
        outputs={'WarpCTCGrad': [grad_out],
                 'Loss': [loss_out]},
        attrs={'blank': blank,
               'norm_by_times': norm_by_times})
    return loss_out
=======
def l2_normalize(x, axis, epsilon=1e-12, name=None):
    """
    **L2 normalize Layer**

    The l2 normalize layer normalizes `x` along dimension `axis` using an L2
    norm. For a 1-D tensor (`dim` is fixed to 0), this layer computes

    output = x / sqrt(max(sum(x**2), epsilon))

    For `x` with more dimensions, this layer independently normalizes each 1-D
    slice along dimension `axis`.

    Args:
       x(Variable|list): The input tensor to l2_normalize layer.
       axis(int): Dimension along which to normalize the input.
       epsilon(float): A lower bound value for `x`'s l2 norm. sqrt(epsilon) will
                       be used as the divisor if the l2 norm of `x` is less than
                       sqrt(epsilon).
       name(str|None): A name for this layer(optional). If set None, the layer
                       will be named automatically.


    Returns:
        Variable: The output tensor variable.

    Examples:
        .. code-block:: python

          data = fluid.layers.data(name="data",
                                   shape=(3, 17, 13),
                                   dtype="float32")
          fc = fluid.layers.l2_normalize(x=data, axis=1)
    """

    if len(x.shape) == 1: axis = 0

    helper = LayerHelper("l2_normalize", **locals())

    square = helper.create_tmp_variable(dtype=x.dtype)
    helper.append_op(type="square", inputs={"X": x}, outputs={"Out": square})

    reduced_sum = helper.create_tmp_variable(dtype=x.dtype)
    helper.append_op(
        type="reduce_sum",
        inputs={"X": square},
        outputs={"Out": reduced_sum},
        attrs={
            "dim": 1 if axis is None else axis,
            "keep_dim": True,
            "reduce_all": False
        })

    # TODO(caoying) A lower bound value epsilon for the norm is needed to
    # imporve the numeric stability of reciprocal. This requires a maximum_op.
    rsquare = helper.create_tmp_variable(dtype=x.dtype)
    helper.append_op(
        type="reciprocal", inputs={"X": reduced_sum}, outputs={"Out": rsquare})

    # TODO(caoying) the current elementwise_mul operator does not support a
    # general broadcast rule which broadcasts input(Y) to have the same
    # dimension with Input(X) starting from a specified dimension. So this
    # exanpsion is requred. Once a general broadcast rule is spported, this
    # expanding canbe removed.
    rsquare_expanded = helper.create_tmp_variable(dtype=x.dtype)
    expand_times = [1] * len(x.shape)
    expand_times[axis] = int(x.shape[axis])
    helper.append_op(
        type="expand",
        inputs={"X": rsquare},
        outputs={"Out": rsquare_expanded},
        attrs={"expand_times": expand_times})

    out = helper.create_tmp_variable(dtype=x.dtype)
    helper.append_op(
        type="elementwise_mul",
        inputs={"X": x,
                "Y": rsquare_expanded},
        outputs={"Out": out})
    return out


def matmul(x, y, transpose_x=False, transpose_y=False, name=None):
    """
    Applies matrix multipication to two tensors. Currently only rank 1 to rank 
    3 input tensors are supported.

    The actual behavior depends on the shapes of :math:`x`, :math:`y` and the 
    flag values of :attr:`transpose_x`, :attr:`transpose_y`. Specifically:

    - If a transpose flag is specified, the last two dimensions of the tensor 
      are transposed. If the tensor is rank-1 of shape :math:`[D]`, then for 
      :math:`x` it is treated as :math:`[1, D]` in nontransposed form and as 
      :math:`[D, 1]` in transposed form, whereas for :math:`y` it is the 
      opposite: It is treated as :math:`[D, 1]` in nontransposed form and as 
      :math:`[1, D]` in transposed form.

    - After transpose, the two tensors are 2-D or 3-D and matrix multipication 
      performs in the following way.

      - If both are 2-D, they are multiplied like conventional matrices.
      - If either is 3-D, it is treated as a stack of matrices residing in the 
        last two dimensions and a batched matrix multiply supporting broadcast 
        applies on the two tensors.

    Also note that if the raw tensor :math:`x` or :math:`y` is rank-1 and 
    nontransposed, the prepended or appended dimension :math:`1` will be 
    removed after matrix multipication.

    Args:
        x (Variable): The input variable which is a Tensor or LoDTensor.
        y (Variable): The input variable which is a Tensor or LoDTensor.
        transpose_x (bool): Whether to transpose :math:`x` before multiplication.
        transpose_y (bool): Whether to transpose :math:`y` before multiplication.
        name(str|None): A name for this layer(optional). If set None, the layer 
            will be named automatically.

    Returns:
        Variable: The product Tensor variable.

    Examples:
        .. code-block:: python

            # Examples to clarify shapes of the inputs and output
            # x: [B, M, K], y: [B, K, N]
            fluid.layers.matmul(x, y)  # out: [B, M, N]
            # x: [B, M, K], y: [K, N]
            fluid.layers.matmul(x, y)  # out: [B, M, N]
            # x: [B, M, K], y: [K]
            fluid.layers.matmul(x, y)  # out: [B, M]
            # x: [M, K], y: [K, N]
            fluid.layers.matmul(x, y)  # out: [M, N]
            # x: [K], y: [K]
            fluid.layers.matmul(x, y)  # out: [1]
            # x: [M], y: [N]

            fluid.layers.matmul(x, y, True, True)  # out: [M, N]
    """
    helper = LayerHelper('matmul', **locals())
    assert max(
        len(x.shape), len(y.shape)
    ) <= 3, 'Currently only rank 1 to rank 3 input tensors are supported.'
    out = helper.create_tmp_variable(dtype=helper.input_dtype())
    helper.append_op(
        type='matmul',
        inputs={'X': x,
                'Y': y},
        outputs={'Out': out},
        attrs={'transpose_X': transpose_x,
               'transpose_Y': transpose_y})
    return out
>>>>>>> 4b3e22b8
<|MERGE_RESOLUTION|>--- conflicted
+++ resolved
@@ -22,45 +22,13 @@
 from tensor import concat
 
 __all__ = [
-<<<<<<< HEAD
     'fc', 'embedding', 'dynamic_lstm', 'gru_unit', 'linear_chain_crf',
     'crf_decoding', 'cos_sim', 'cross_entropy', 'square_error_cost', 'accuracy',
     'chunk_eval', 'sequence_conv', 'conv2d', 'sequence_pool', 'pool2d',
     'batch_norm', 'beam_search_decode', 'conv2d_transpose', 'sequence_expand',
     'lstm_unit', 'reduce_sum', 'reduce_mean', 'reduce_max', 'reduce_min',
-    'sequence_first_step', 'sequence_last_step', 'dropout', 'split', 'warpctc'
-=======
-    'fc',
-    'embedding',
-    'dynamic_lstm',
-    'gru_unit',
-    'linear_chain_crf',
-    'crf_decoding',
-    'cos_sim',
-    'cross_entropy',
-    'square_error_cost',
-    'accuracy',
-    'chunk_eval',
-    'sequence_conv',
-    'conv2d',
-    'sequence_pool',
-    'pool2d',
-    'batch_norm',
-    'beam_search_decode',
-    'conv2d_transpose',
-    'sequence_expand',
-    'lstm_unit',
-    'reduce_sum',
-    'reduce_mean',
-    'reduce_max',
-    'reduce_min',
-    'sequence_first_step',
-    'sequence_last_step',
-    'dropout',
-    'split',
-    'l2_normalize',
-    'matmul',
->>>>>>> 4b3e22b8
+    'sequence_first_step', 'sequence_last_step', 'dropout', 'split',
+    'l2_normalize', 'matmul', 'warpctc'
 ]
 
 
@@ -1628,7 +1596,158 @@
     return outs
 
 
-<<<<<<< HEAD
+def l2_normalize(x, axis, epsilon=1e-12, name=None):
+    """
+    **L2 normalize Layer**
+
+    The l2 normalize layer normalizes `x` along dimension `axis` using an L2
+    norm. For a 1-D tensor (`dim` is fixed to 0), this layer computes
+
+    output = x / sqrt(max(sum(x**2), epsilon))
+
+    For `x` with more dimensions, this layer independently normalizes each 1-D
+    slice along dimension `axis`.
+
+    Args:
+       x(Variable|list): The input tensor to l2_normalize layer.
+       axis(int): Dimension along which to normalize the input.
+       epsilon(float): A lower bound value for `x`'s l2 norm. sqrt(epsilon) will
+                       be used as the divisor if the l2 norm of `x` is less than
+                       sqrt(epsilon).
+       name(str|None): A name for this layer(optional). If set None, the layer
+                       will be named automatically.
+
+
+    Returns:
+        Variable: The output tensor variable.
+
+    Examples:
+        .. code-block:: python
+
+          data = fluid.layers.data(name="data",
+                                   shape=(3, 17, 13),
+                                   dtype="float32")
+          fc = fluid.layers.l2_normalize(x=data, axis=1)
+    """
+
+    if len(x.shape) == 1: axis = 0
+
+    helper = LayerHelper("l2_normalize", **locals())
+
+    square = helper.create_tmp_variable(dtype=x.dtype)
+    helper.append_op(type="square", inputs={"X": x}, outputs={"Out": square})
+
+    reduced_sum = helper.create_tmp_variable(dtype=x.dtype)
+    helper.append_op(
+        type="reduce_sum",
+        inputs={"X": square},
+        outputs={"Out": reduced_sum},
+        attrs={
+            "dim": 1 if axis is None else axis,
+            "keep_dim": True,
+            "reduce_all": False
+        })
+
+    # TODO(caoying) A lower bound value epsilon for the norm is needed to
+    # imporve the numeric stability of reciprocal. This requires a maximum_op.
+    rsquare = helper.create_tmp_variable(dtype=x.dtype)
+    helper.append_op(
+        type="reciprocal", inputs={"X": reduced_sum}, outputs={"Out": rsquare})
+
+    # TODO(caoying) the current elementwise_mul operator does not support a
+    # general broadcast rule which broadcasts input(Y) to have the same
+    # dimension with Input(X) starting from a specified dimension. So this
+    # exanpsion is requred. Once a general broadcast rule is spported, this
+    # expanding canbe removed.
+    rsquare_expanded = helper.create_tmp_variable(dtype=x.dtype)
+    expand_times = [1] * len(x.shape)
+    expand_times[axis] = int(x.shape[axis])
+    helper.append_op(
+        type="expand",
+        inputs={"X": rsquare},
+        outputs={"Out": rsquare_expanded},
+        attrs={"expand_times": expand_times})
+
+    out = helper.create_tmp_variable(dtype=x.dtype)
+    helper.append_op(
+        type="elementwise_mul",
+        inputs={"X": x,
+                "Y": rsquare_expanded},
+        outputs={"Out": out})
+    return out
+
+
+def matmul(x, y, transpose_x=False, transpose_y=False, name=None):
+    """
+    Applies matrix multipication to two tensors. Currently only rank 1 to rank
+    3 input tensors are supported.
+
+    The actual behavior depends on the shapes of :math:`x`, :math:`y` and the
+    flag values of :attr:`transpose_x`, :attr:`transpose_y`. Specifically:
+
+    - If a transpose flag is specified, the last two dimensions of the tensor
+      are transposed. If the tensor is rank-1 of shape :math:`[D]`, then for
+      :math:`x` it is treated as :math:`[1, D]` in nontransposed form and as
+      :math:`[D, 1]` in transposed form, whereas for :math:`y` it is the
+      opposite: It is treated as :math:`[D, 1]` in nontransposed form and as
+      :math:`[1, D]` in transposed form.
+
+    - After transpose, the two tensors are 2-D or 3-D and matrix multipication
+      performs in the following way.
+
+      - If both are 2-D, they are multiplied like conventional matrices.
+      - If either is 3-D, it is treated as a stack of matrices residing in the
+        last two dimensions and a batched matrix multiply supporting broadcast
+        applies on the two tensors.
+
+    Also note that if the raw tensor :math:`x` or :math:`y` is rank-1 and
+    nontransposed, the prepended or appended dimension :math:`1` will be
+    removed after matrix multipication.
+
+    Args:
+        x (Variable): The input variable which is a Tensor or LoDTensor.
+        y (Variable): The input variable which is a Tensor or LoDTensor.
+        transpose_x (bool): Whether to transpose :math:`x` before multiplication.
+        transpose_y (bool): Whether to transpose :math:`y` before multiplication.
+        name(str|None): A name for this layer(optional). If set None, the layer
+            will be named automatically.
+
+    Returns:
+        Variable: The product Tensor variable.
+
+    Examples:
+        .. code-block:: python
+
+            # Examples to clarify shapes of the inputs and output
+            # x: [B, M, K], y: [B, K, N]
+            fluid.layers.matmul(x, y)  # out: [B, M, N]
+            # x: [B, M, K], y: [K, N]
+            fluid.layers.matmul(x, y)  # out: [B, M, N]
+            # x: [B, M, K], y: [K]
+            fluid.layers.matmul(x, y)  # out: [B, M]
+            # x: [M, K], y: [K, N]
+            fluid.layers.matmul(x, y)  # out: [M, N]
+            # x: [K], y: [K]
+            fluid.layers.matmul(x, y)  # out: [1]
+            # x: [M], y: [N]
+
+            fluid.layers.matmul(x, y, True, True)  # out: [M, N]
+    """
+    helper = LayerHelper('matmul', **locals())
+    assert max(
+        len(x.shape), len(y.shape)
+    ) <= 3, 'Currently only rank 1 to rank 3 input tensors are supported.'
+    out = helper.create_tmp_variable(dtype=helper.input_dtype())
+    helper.append_op(
+        type='matmul',
+        inputs={'X': x,
+                'Y': y},
+        outputs={'Out': out},
+        attrs={'transpose_X': transpose_x,
+               'transpose_Y': transpose_y})
+    return out
+
+
 def warpctc(input, label, blank=0, norm_by_times=False, **kwargs):
     """
     An operator integrating the open source Warp-CTC library
@@ -1679,156 +1798,4 @@
                  'Loss': [loss_out]},
         attrs={'blank': blank,
                'norm_by_times': norm_by_times})
-    return loss_out
-=======
-def l2_normalize(x, axis, epsilon=1e-12, name=None):
-    """
-    **L2 normalize Layer**
-
-    The l2 normalize layer normalizes `x` along dimension `axis` using an L2
-    norm. For a 1-D tensor (`dim` is fixed to 0), this layer computes
-
-    output = x / sqrt(max(sum(x**2), epsilon))
-
-    For `x` with more dimensions, this layer independently normalizes each 1-D
-    slice along dimension `axis`.
-
-    Args:
-       x(Variable|list): The input tensor to l2_normalize layer.
-       axis(int): Dimension along which to normalize the input.
-       epsilon(float): A lower bound value for `x`'s l2 norm. sqrt(epsilon) will
-                       be used as the divisor if the l2 norm of `x` is less than
-                       sqrt(epsilon).
-       name(str|None): A name for this layer(optional). If set None, the layer
-                       will be named automatically.
-
-
-    Returns:
-        Variable: The output tensor variable.
-
-    Examples:
-        .. code-block:: python
-
-          data = fluid.layers.data(name="data",
-                                   shape=(3, 17, 13),
-                                   dtype="float32")
-          fc = fluid.layers.l2_normalize(x=data, axis=1)
-    """
-
-    if len(x.shape) == 1: axis = 0
-
-    helper = LayerHelper("l2_normalize", **locals())
-
-    square = helper.create_tmp_variable(dtype=x.dtype)
-    helper.append_op(type="square", inputs={"X": x}, outputs={"Out": square})
-
-    reduced_sum = helper.create_tmp_variable(dtype=x.dtype)
-    helper.append_op(
-        type="reduce_sum",
-        inputs={"X": square},
-        outputs={"Out": reduced_sum},
-        attrs={
-            "dim": 1 if axis is None else axis,
-            "keep_dim": True,
-            "reduce_all": False
-        })
-
-    # TODO(caoying) A lower bound value epsilon for the norm is needed to
-    # imporve the numeric stability of reciprocal. This requires a maximum_op.
-    rsquare = helper.create_tmp_variable(dtype=x.dtype)
-    helper.append_op(
-        type="reciprocal", inputs={"X": reduced_sum}, outputs={"Out": rsquare})
-
-    # TODO(caoying) the current elementwise_mul operator does not support a
-    # general broadcast rule which broadcasts input(Y) to have the same
-    # dimension with Input(X) starting from a specified dimension. So this
-    # exanpsion is requred. Once a general broadcast rule is spported, this
-    # expanding canbe removed.
-    rsquare_expanded = helper.create_tmp_variable(dtype=x.dtype)
-    expand_times = [1] * len(x.shape)
-    expand_times[axis] = int(x.shape[axis])
-    helper.append_op(
-        type="expand",
-        inputs={"X": rsquare},
-        outputs={"Out": rsquare_expanded},
-        attrs={"expand_times": expand_times})
-
-    out = helper.create_tmp_variable(dtype=x.dtype)
-    helper.append_op(
-        type="elementwise_mul",
-        inputs={"X": x,
-                "Y": rsquare_expanded},
-        outputs={"Out": out})
-    return out
-
-
-def matmul(x, y, transpose_x=False, transpose_y=False, name=None):
-    """
-    Applies matrix multipication to two tensors. Currently only rank 1 to rank 
-    3 input tensors are supported.
-
-    The actual behavior depends on the shapes of :math:`x`, :math:`y` and the 
-    flag values of :attr:`transpose_x`, :attr:`transpose_y`. Specifically:
-
-    - If a transpose flag is specified, the last two dimensions of the tensor 
-      are transposed. If the tensor is rank-1 of shape :math:`[D]`, then for 
-      :math:`x` it is treated as :math:`[1, D]` in nontransposed form and as 
-      :math:`[D, 1]` in transposed form, whereas for :math:`y` it is the 
-      opposite: It is treated as :math:`[D, 1]` in nontransposed form and as 
-      :math:`[1, D]` in transposed form.
-
-    - After transpose, the two tensors are 2-D or 3-D and matrix multipication 
-      performs in the following way.
-
-      - If both are 2-D, they are multiplied like conventional matrices.
-      - If either is 3-D, it is treated as a stack of matrices residing in the 
-        last two dimensions and a batched matrix multiply supporting broadcast 
-        applies on the two tensors.
-
-    Also note that if the raw tensor :math:`x` or :math:`y` is rank-1 and 
-    nontransposed, the prepended or appended dimension :math:`1` will be 
-    removed after matrix multipication.
-
-    Args:
-        x (Variable): The input variable which is a Tensor or LoDTensor.
-        y (Variable): The input variable which is a Tensor or LoDTensor.
-        transpose_x (bool): Whether to transpose :math:`x` before multiplication.
-        transpose_y (bool): Whether to transpose :math:`y` before multiplication.
-        name(str|None): A name for this layer(optional). If set None, the layer 
-            will be named automatically.
-
-    Returns:
-        Variable: The product Tensor variable.
-
-    Examples:
-        .. code-block:: python
-
-            # Examples to clarify shapes of the inputs and output
-            # x: [B, M, K], y: [B, K, N]
-            fluid.layers.matmul(x, y)  # out: [B, M, N]
-            # x: [B, M, K], y: [K, N]
-            fluid.layers.matmul(x, y)  # out: [B, M, N]
-            # x: [B, M, K], y: [K]
-            fluid.layers.matmul(x, y)  # out: [B, M]
-            # x: [M, K], y: [K, N]
-            fluid.layers.matmul(x, y)  # out: [M, N]
-            # x: [K], y: [K]
-            fluid.layers.matmul(x, y)  # out: [1]
-            # x: [M], y: [N]
-
-            fluid.layers.matmul(x, y, True, True)  # out: [M, N]
-    """
-    helper = LayerHelper('matmul', **locals())
-    assert max(
-        len(x.shape), len(y.shape)
-    ) <= 3, 'Currently only rank 1 to rank 3 input tensors are supported.'
-    out = helper.create_tmp_variable(dtype=helper.input_dtype())
-    helper.append_op(
-        type='matmul',
-        inputs={'X': x,
-                'Y': y},
-        outputs={'Out': out},
-        attrs={'transpose_X': transpose_x,
-               'transpose_Y': transpose_y})
-    return out
->>>>>>> 4b3e22b8
+    return loss_out