import unittest
import numpy as np
from op_test import OpTest


class TestSumOp(OpTest):
    def setUp(self):
        self.op_type = "sum"
<<<<<<< HEAD
        x0 = np.random.random((3, 4)).astype("float32")
        x1 = np.random.random((3, 4)).astype("float32")
        x2 = np.random.random((3, 4)).astype("float32")
        self.inputs = {'X': {'x0': x0, 'x1': x1, 'x2': x2}}
=======
        x0 = np.random.random((3, 4)).astype('float32')
        x1 = np.random.random((3, 4)).astype('float32')
        x2 = np.random.random((3, 4)).astype('float32')
        self.inputs = {"X": [("x0", x0), ("x1", x1), ("x2", x2)]}
>>>>>>> 2de7b216
        y = x0 + x1 + x2
        self.outputs = {'Out': y}

    def test_check_output(self):
        self.check_output()

    def test_check_grad(self):
        self.check_grad(['x0'], 'Out')


if __name__ == "__main__":
    unittest.main()<|MERGE_RESOLUTION|>--- conflicted
+++ resolved
@@ -6,17 +6,10 @@
 class TestSumOp(OpTest):
     def setUp(self):
         self.op_type = "sum"
-<<<<<<< HEAD
-        x0 = np.random.random((3, 4)).astype("float32")
-        x1 = np.random.random((3, 4)).astype("float32")
-        x2 = np.random.random((3, 4)).astype("float32")
-        self.inputs = {'X': {'x0': x0, 'x1': x1, 'x2': x2}}
-=======
         x0 = np.random.random((3, 4)).astype('float32')
         x1 = np.random.random((3, 4)).astype('float32')
         x2 = np.random.random((3, 4)).astype('float32')
         self.inputs = {"X": [("x0", x0), ("x1", x1), ("x2", x2)]}
->>>>>>> 2de7b216
         y = x0 + x1 + x2
         self.outputs = {'Out': y}
 
