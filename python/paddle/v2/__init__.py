--- conflicted
+++ resolved
@@ -18,20 +18,13 @@
 import trainer
 import event
 import data_type
-<<<<<<< HEAD
 import topology
-=======
 import attr
->>>>>>> f25c9c5f
 import py_paddle.swig_paddle as api
 
 __all__ = [
     'optimizer', 'layer', 'activation', 'parameters', 'init', 'trainer',
-<<<<<<< HEAD
-    'event', 'data_type', 'topology'
-=======
-    'event', 'data_type', 'attr'
->>>>>>> f25c9c5f
+    'event', 'data_type', 'topology', 'attr'
 ]
 
 
