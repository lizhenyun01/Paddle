# Copyright (c) 2018 PaddlePaddle Authors. All Rights Reserved.
#
# Licensed under the Apache License, Version 2.0 (the "License");
# you may not use this file except in compliance with the License.
# You may obtain a copy of the License at
#
#     http://www.apache.org/licenses/LICENSE-2.0
#
# Unless required by applicable law or agreed to in writing, software
# distributed under the License is distributed on an "AS IS" BASIS,
# WITHOUT WARRANTIES OR CONDITIONS OF ANY KIND, either express or implied.
# See the License for the specific language governing permissions and
# limitations under the License.

from __future__ import print_function

import multiprocessing
import os
import unittest
import paddle.fluid as fluid
import paddle.fluid.core as core
import time
import numpy as np
import math
import sys

__all__ = ['TestParallelExecutorBase']


class TestParallelExecutorBase(unittest.TestCase):
    def check_network_convergence(self,
                                  method,
                                  use_cuda=True,
                                  memory_opt=True,
                                  iter=50,
                                  batch_size=None,
                                  allow_op_delay=False,
                                  feed_dict=None,
                                  seed=None,
                                  use_parallel_executor=True,
                                  use_reduce=False,
<<<<<<< HEAD
                                  use_parallel_graph=False,
=======
                                  use_ir_memory_optimize=False,
>>>>>>> bc16bcda
                                  fuse_elewise_add_act_ops=False,
                                  optimizer=fluid.optimizer.Adam,
                                  use_fast_executor=False,
                                  enable_sequential_execution=False):
        def run_executor(exe, feed, fetch_list, program=None):
            if isinstance(exe, fluid.ParallelExecutor):
                res = exe.run(fetch_list=fetch_list, feed=feed)
            elif isinstance(exe, fluid.Executor):
                if program is None:
                    program = fluid.default_main_program()
                res = exe.run(program=program, feed=feed, fetch_list=fetch_list)
            else:
                raise ValueError('Unkown type exe')
            return res

        main = fluid.Program()
        startup = fluid.Program()
        startup.random_seed = 1  # Fix random seed
        main.random_seed = 1
<<<<<<< HEAD
        self.scope = fluid.Scope()
        with fluid.scope_guard(self.scope):
            with fluid.program_guard(main, startup):
                if seed is not None:
                    startup.random_seed = seed
                    main.random_seed = seed

                loss = method(use_feed=feed_dict is not None)

                optimizer().minimize(loss)

                if memory_opt:
                    fluid.memory_optimize(main)

                place = fluid.CUDAPlace(0) if use_cuda else fluid.CPUPlace()
                startup_exe = fluid.Executor(place)
                startup_exe.run(startup)
                exec_strategy = fluid.ExecutionStrategy()
                exec_strategy.allow_op_delay = allow_op_delay
                exec_strategy.use_experimental_executor = use_fast_executor

                build_strategy = fluid.BuildStrategy()
                build_strategy.reduce_strategy = fluid.BuildStrategy.ReduceStrategy.Reduce \
                    if use_reduce else fluid.BuildStrategy.ReduceStrategy.AllReduce
                build_strategy.fuse_elewise_add_act_ops = fuse_elewise_add_act_ops
                build_strategy.enable_sequential_execution = enable_sequential_execution
                build_strategy.enable_parallel_graph = use_parallel_graph
                if use_cuda and core.is_compiled_with_cuda():
                    build_strategy.remove_unnecessary_lock = True

                if use_parallel_executor:
                    exe = fluid.ParallelExecutor(
                        use_cuda,
                        loss_name=loss.name,
                        exec_strategy=exec_strategy,
                        build_strategy=build_strategy)
                else:
                    exe = fluid.Executor(place=place)

                if batch_size is not None:
                    batch_size *= fluid.core.get_cuda_device_count(
                    ) if use_cuda else int(
                        os.environ.get('CPU_NUM', multiprocessing.cpu_count()))
                begin = time.time()
                first_loss, = run_executor(
                    exe=exe, feed=feed_dict, fetch_list=[loss.name])

                for i in range(iter):
                    run_executor(exe=exe, feed=feed_dict, fetch_list=[])

                last_loss, = run_executor(
                    exe=exe, feed=feed_dict, fetch_list=[loss.name])
                end = time.time()

                if batch_size is not None:
                    print("%.4f Instance per second" % (
                        (batch_size * iter + 2) / (end - begin)))

                avg_last_loss_val = np.array(last_loss).mean()
                avg_first_loss_val = np.array(first_loss).mean()
                if math.isnan(float(avg_last_loss_val)) or math.isnan(
                        float(avg_first_loss_val)):
                    sys.exit("got NaN loss, training failed.")

                print(first_loss, last_loss)
                # self.assertGreater(first_loss[0], last_loss[0])
                return first_loss, last_loss
=======
        with fluid.program_guard(main, startup):
            if seed is not None:
                startup.random_seed = seed
                main.random_seed = seed

            loss = method(use_feed=feed_dict is not None)

            optimizer().minimize(loss)

            if memory_opt:
                fluid.memory_optimize(main)

            place = fluid.CUDAPlace(0) if use_cuda else fluid.CPUPlace()
            startup_exe = fluid.Executor(place)
            startup_exe.run(startup)
            exec_strategy = fluid.ExecutionStrategy()
            exec_strategy.allow_op_delay = allow_op_delay
            if use_fast_executor:
                exec_strategy.use_experimental_executor = True

            build_strategy = fluid.BuildStrategy()
            build_strategy.reduce_strategy = fluid.BuildStrategy.ReduceStrategy.Reduce \
                if use_reduce else fluid.BuildStrategy.ReduceStrategy.AllReduce
            build_strategy.fuse_elewise_add_act_ops = fuse_elewise_add_act_ops
            build_strategy.memory_optimize = use_ir_memory_optimize
            build_strategy.enable_sequential_execution = enable_sequential_execution
            if use_cuda and core.is_compiled_with_cuda():
                build_strategy.remove_unnecessary_lock = True

            if use_parallel_executor:
                exe = fluid.ParallelExecutor(
                    use_cuda,
                    loss_name=loss.name,
                    exec_strategy=exec_strategy,
                    build_strategy=build_strategy)
            else:
                exe = fluid.Executor(place=place)

            if batch_size is not None:
                batch_size *= fluid.core.get_cuda_device_count(
                ) if use_cuda else int(
                    os.environ.get('CPU_NUM', multiprocessing.cpu_count()))
            begin = time.time()
            first_loss, = run_executor(
                exe=exe, feed=feed_dict, fetch_list=[loss.name])

            for i in range(iter):
                run_executor(exe=exe, feed=feed_dict, fetch_list=[])

            last_loss, = run_executor(
                exe=exe, feed=feed_dict, fetch_list=[loss.name])
            end = time.time()

            if batch_size is not None:
                print("%.4f Instance per second" % (
                    (batch_size * iter + 2) / (end - begin)))

            avg_last_loss_val = np.array(last_loss).mean()
            avg_first_loss_val = np.array(first_loss).mean()
            if math.isnan(float(avg_last_loss_val)) or math.isnan(
                    float(avg_first_loss_val)):
                sys.exit("got NaN loss, training failed.")

            print(first_loss, last_loss)
            # self.assertGreater(first_loss[0], last_loss[0])
            return first_loss, last_loss
>>>>>>> bc16bcda
<|MERGE_RESOLUTION|>--- conflicted
+++ resolved
@@ -39,11 +39,8 @@
                                   seed=None,
                                   use_parallel_executor=True,
                                   use_reduce=False,
-<<<<<<< HEAD
                                   use_parallel_graph=False,
-=======
                                   use_ir_memory_optimize=False,
->>>>>>> bc16bcda
                                   fuse_elewise_add_act_ops=False,
                                   optimizer=fluid.optimizer.Adam,
                                   use_fast_executor=False,
@@ -63,7 +60,6 @@
         startup = fluid.Program()
         startup.random_seed = 1  # Fix random seed
         main.random_seed = 1
-<<<<<<< HEAD
         self.scope = fluid.Scope()
         with fluid.scope_guard(self.scope):
             with fluid.program_guard(main, startup):
@@ -83,14 +79,15 @@
                 startup_exe.run(startup)
                 exec_strategy = fluid.ExecutionStrategy()
                 exec_strategy.allow_op_delay = allow_op_delay
-                exec_strategy.use_experimental_executor = use_fast_executor
-
+                if use_fast_executor:
+                    exec_strategy.use_experimental_executor = True
+                build_strategy.enable_parallel_graph = use_parallel_graph
                 build_strategy = fluid.BuildStrategy()
                 build_strategy.reduce_strategy = fluid.BuildStrategy.ReduceStrategy.Reduce \
                     if use_reduce else fluid.BuildStrategy.ReduceStrategy.AllReduce
                 build_strategy.fuse_elewise_add_act_ops = fuse_elewise_add_act_ops
+                build_strategy.memory_optimize = use_ir_memory_optimize
                 build_strategy.enable_sequential_execution = enable_sequential_execution
-                build_strategy.enable_parallel_graph = use_parallel_graph
                 if use_cuda and core.is_compiled_with_cuda():
                     build_strategy.remove_unnecessary_lock = True
 
@@ -130,72 +127,4 @@
 
                 print(first_loss, last_loss)
                 # self.assertGreater(first_loss[0], last_loss[0])
-                return first_loss, last_loss
-=======
-        with fluid.program_guard(main, startup):
-            if seed is not None:
-                startup.random_seed = seed
-                main.random_seed = seed
-
-            loss = method(use_feed=feed_dict is not None)
-
-            optimizer().minimize(loss)
-
-            if memory_opt:
-                fluid.memory_optimize(main)
-
-            place = fluid.CUDAPlace(0) if use_cuda else fluid.CPUPlace()
-            startup_exe = fluid.Executor(place)
-            startup_exe.run(startup)
-            exec_strategy = fluid.ExecutionStrategy()
-            exec_strategy.allow_op_delay = allow_op_delay
-            if use_fast_executor:
-                exec_strategy.use_experimental_executor = True
-
-            build_strategy = fluid.BuildStrategy()
-            build_strategy.reduce_strategy = fluid.BuildStrategy.ReduceStrategy.Reduce \
-                if use_reduce else fluid.BuildStrategy.ReduceStrategy.AllReduce
-            build_strategy.fuse_elewise_add_act_ops = fuse_elewise_add_act_ops
-            build_strategy.memory_optimize = use_ir_memory_optimize
-            build_strategy.enable_sequential_execution = enable_sequential_execution
-            if use_cuda and core.is_compiled_with_cuda():
-                build_strategy.remove_unnecessary_lock = True
-
-            if use_parallel_executor:
-                exe = fluid.ParallelExecutor(
-                    use_cuda,
-                    loss_name=loss.name,
-                    exec_strategy=exec_strategy,
-                    build_strategy=build_strategy)
-            else:
-                exe = fluid.Executor(place=place)
-
-            if batch_size is not None:
-                batch_size *= fluid.core.get_cuda_device_count(
-                ) if use_cuda else int(
-                    os.environ.get('CPU_NUM', multiprocessing.cpu_count()))
-            begin = time.time()
-            first_loss, = run_executor(
-                exe=exe, feed=feed_dict, fetch_list=[loss.name])
-
-            for i in range(iter):
-                run_executor(exe=exe, feed=feed_dict, fetch_list=[])
-
-            last_loss, = run_executor(
-                exe=exe, feed=feed_dict, fetch_list=[loss.name])
-            end = time.time()
-
-            if batch_size is not None:
-                print("%.4f Instance per second" % (
-                    (batch_size * iter + 2) / (end - begin)))
-
-            avg_last_loss_val = np.array(last_loss).mean()
-            avg_first_loss_val = np.array(first_loss).mean()
-            if math.isnan(float(avg_last_loss_val)) or math.isnan(
-                    float(avg_first_loss_val)):
-                sys.exit("got NaN loss, training failed.")
-
-            print(first_loss, last_loss)
-            # self.assertGreater(first_loss[0], last_loss[0])
-            return first_loss, last_loss
->>>>>>> bc16bcda
+                return first_loss, last_loss