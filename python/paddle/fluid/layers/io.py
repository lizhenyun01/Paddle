--- conflicted
+++ resolved
@@ -745,7 +745,6 @@
         >>>     except fluid.core.EOFException:
         >>>         test_reader.reset()
     """
-<<<<<<< HEAD
     return _py_reader(
         capacity=capacity,
         shapes=shapes,
@@ -753,120 +752,6 @@
         lod_levels=lod_levels,
         name=name,
         use_double_buffer=use_double_buffer)
-=======
-    dtypes = [convert_np_dtype_to_dtype_(dt) for dt in dtypes]
-    shape_concat = []
-    ranks = []
-
-    for shape in shapes:
-        shape_concat.extend(shape)
-        ranks.append(len(shape))
-
-    if lod_levels is None:
-        lod_levels = [0] * len(shapes)
-
-    if name is None:
-        queue_name = unique_name('lod_tensor_blocking_queue')
-        reader_name = unique_name('create_py_reader')
-        double_buffer_name = unique_name('double_buffer')
-    else:
-        queue_name = "_".join([name, "queue"])
-        reader_name = "_".join([name, "reader"])
-        double_buffer_name = "_".join([name, "double_buffer"])
-
-    var = global_scope().var(queue_name)
-    feed_queue = core.init_lod_tensor_blocking_queue(var, capacity, shapes)
-
-    startup_blk = default_startup_program().current_block()
-    startup_var = startup_blk.create_var(name=reader_name)
-    startup_blk.append_op(
-        type='create_py_reader',
-        inputs={'blocking_queue': [queue_name]},
-        outputs={'Out': [startup_var]},
-        attrs={
-            'shape_concat': shape_concat,
-            'lod_levels': lod_levels,
-            'ranks': ranks
-        })
-
-    startup_var.desc.set_dtypes(dtypes)
-    startup_var.persistable = True
-
-    main_prog_var = _copy_reader_var_(default_main_program().current_block(),
-                                      startup_var)
-
-    reader = monkey_patch_reader_methods(main_prog_var)
-    if use_double_buffer:
-        double_buffer_reader = double_buffer(reader, name=double_buffer_name)
-        # we return a double buffer reader. However, the reset method comes from
-        # py_reader.
-        double_buffer_reader.reset = reader.reset
-        reader = double_buffer_reader
-
-    # monkey patch py_reader special methods
-    reader.queue = feed_queue
-    current_reset_method = reader.reset
-    reader.thread = None
-    reader.tensor_provider = None
-    reader.exited = False
-
-    def start_provide_thread(func):
-        def __provider_thread__():
-            for tensors in func():
-                array = core.LoDTensorArray()
-                for item in tensors:
-                    if not isinstance(item, core.LoDTensor):
-                        tmp = core.LoDTensor()
-                        tmp.set(item, core.CPUPlace())
-                        item = tmp
-
-                    array.append(item)
-
-                if reader.exited:
-                    break
-                feed_queue.push(array)
-                if reader.exited:
-                    break
-            feed_queue.close()
-
-        reader.thread = threading.Thread(target=__provider_thread__)
-        reader.thread.daemon = True
-        reader.thread.start()
-
-    def __set_tensor_provider__(func):
-        reader.tensor_provider = func
-
-    def __set_paddle_reader__(paddle_reader):
-        with program_guard(Program(), Program()):
-            feed_list = []
-            counter = 0
-            for dtype, shape, lod_level in zip(dtypes, shapes, lod_levels):
-                name = str(counter)
-                feed_list.append(
-                    data(
-                        name=name,
-                        dtype=dtype,
-                        shape=shape,
-                        lod_level=lod_level))
-                counter += 1
-
-            feeder = DataFeeder(feed_list=feed_list, place=core.CPUPlace())
-            paddle_reader = feeder.decorate_reader(
-                paddle_reader, multi_devices=False)
-
-        def __tensor_provider__():
-            for slots in paddle_reader():
-                yield [slots[str(idx)] for idx in six.moves.xrange(counter)]
-
-        __set_tensor_provider__(__tensor_provider__)
-
-    def __reset__():
-        current_reset_method()
-        if reader.thread is not None and reader.tensor_provider is not None:
-            reader.exited = True
-            reader.thread.join()
-            reader.exited = False
->>>>>>> 43a3af86
 
 
 def py_reader_by_data(capacity, feed_list, name=None, use_double_buffer=True):
